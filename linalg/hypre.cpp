// Copyright (c) 2010-2022, Lawrence Livermore National Security, LLC. Produced
// at the Lawrence Livermore National Laboratory. All Rights reserved. See files
// LICENSE and NOTICE for details. LLNL-CODE-806117.
//
// This file is part of the MFEM library. For more information and source code
// availability visit https://mfem.org.
//
// MFEM is free software; you can redistribute it and/or modify it under the
// terms of the BSD-3 license. We welcome feedback and contributions, see file
// CONTRIBUTING.md for details.

#include "../config/config.hpp"

#ifdef MFEM_USE_MPI

#include "linalg.hpp"
#include "../fem/fem.hpp"
#include "../general/forall.hpp"

#include <fstream>
#include <iomanip>
#include <cmath>
#include <cstdlib>

#ifdef MFEM_USE_SUNDIALS
#include <nvector/nvector_parallel.h>
#endif

using namespace std;

namespace mfem
{

Hypre::Hypre()
{
#if MFEM_HYPRE_VERSION >= 21900
   // Initializing hypre
   HYPRE_Init();
#endif

   // Global hypre options that we set by default
   SetDefaultOptions();
}

void Hypre::Finalize()
{
   Hypre &hypre = Instance();
   if (!hypre.finalized)
   {
#if MFEM_HYPRE_VERSION >= 21900
      HYPRE_Finalize();
#endif
      hypre.finalized = true;
   }
}

void Hypre::SetDefaultOptions()
{
   // Global hypre options, see
   // https://hypre.readthedocs.io/en/latest/solvers-boomeramg.html#gpu-supported-options

#if MFEM_HYPRE_VERSION >= 22100
#ifdef HYPRE_USING_CUDA
   // Use hypre's SpGEMM instead of cuSPARSE for performance reasons
   HYPRE_SetSpGemmUseCusparse(0);
#elif defined(HYPRE_USING_HIP)
   // Use rocSPARSE instead of hypre's SpGEMM for performance reasons (default)
   // HYPRE_SetSpGemmUseCusparse(1);
#endif
#endif

   // The following options are hypre's defaults as of hypre-2.24

   // Allocate hypre objects in GPU memory (default)
   // HYPRE_SetMemoryLocation(HYPRE_MEMORY_DEVICE);

   // Where to execute when using UVM (default)
   // HYPRE_SetExecutionPolicy(HYPRE_EXEC_DEVICE);

   // Use GPU-based random number generator (default)
   // HYPRE_SetUseGpuRand(1);

   // The following options are to be used with UMPIRE memory pools

   // Set Umpire names for device and UVM memory pools. If names are set by
   // calling these functions, hypre doesn't own the pool and just uses it.If
   // these functions are not called, hypre will allocate and own the pool
   // (provided it is configured with --with-umpire).
   // HYPRE_SetUmpireDevicePoolName("HYPRE_DEVICE_POOL");
   // HYPRE_SetUmpireUMPoolName("HYPRE_UVM_POOL");
}


template<typename TargetT, typename SourceT>
static TargetT *DuplicateAs(const SourceT *array, int size,
                            bool cplusplus = true)
{
   TargetT *target_array = cplusplus ? (TargetT*) Memory<TargetT>(size)
                           /*     */ : mfem_hypre_TAlloc_host(TargetT, size);
   for (int i = 0; i < size; i++)
   {
      target_array[i] = array[i];
   }
   return target_array;
}


/// Return true if the @a src Memory can be used with the MemoryClass @a mc.
/** If this function returns true then src.{Read,Write,ReadWrite} can be called
    safely with the MemoryClass @a mc. */
template <typename T>
bool CanShallowCopy(const Memory<T> &src, MemoryClass mc)
{
   MemoryType src_h_mt = src.GetHostMemoryType();
   MemoryType src_d_mt = src.GetDeviceMemoryType();
   if (src_d_mt == MemoryType::DEFAULT)
   {
      src_d_mt = MemoryManager::GetDualMemoryType(src_h_mt);
   }
   return (MemoryClassContainsType(mc, src_h_mt) ||
           MemoryClassContainsType(mc, src_d_mt));
}


inline void HypreParVector::_SetDataAndSize_()
{
   hypre_Vector *x_loc = hypre_ParVectorLocalVector(x);
#if !defined(HYPRE_USING_GPU)
   SetDataAndSize(hypre_VectorData(x_loc),
                  internal::to_int(hypre_VectorSize(x_loc)));
#else
   size = internal::to_int(hypre_VectorSize(x_loc));
   MemoryType mt = (hypre_VectorMemoryLocation(x_loc) == HYPRE_MEMORY_HOST
                    ? MemoryType::HOST : GetHypreMemoryType());
   if (hypre_VectorData(x_loc) != NULL)
   {
      data.Wrap(hypre_VectorData(x_loc), size, mt, false);
   }
   else
   {
      data.Reset();
   }
#endif
}

HypreParVector::HypreParVector(MPI_Comm comm, HYPRE_BigInt glob_size,
                               HYPRE_BigInt *col) : Vector()
{
   x = hypre_ParVectorCreate(comm,glob_size,col);
   hypre_ParVectorInitialize(x);
#if MFEM_HYPRE_VERSION <= 22200
   hypre_ParVectorSetPartitioningOwner(x,0);
#endif
   // The data will be destroyed by hypre (this is the default)
   hypre_ParVectorSetDataOwner(x,1);
   hypre_SeqVectorSetDataOwner(hypre_ParVectorLocalVector(x),1);
   _SetDataAndSize_();
   own_ParVector = 1;
}

HypreParVector::HypreParVector(MPI_Comm comm, HYPRE_BigInt glob_size,
                               double *data_, HYPRE_BigInt *col,
                               bool is_device_ptr)
   : Vector()
{
   x = hypre_ParVectorCreate(comm,glob_size,col);
   hypre_ParVectorSetDataOwner(x,1); // owns the seq vector
   hypre_Vector *x_loc = hypre_ParVectorLocalVector(x);
   hypre_SeqVectorSetDataOwner(x_loc,0);
#if MFEM_HYPRE_VERSION <= 22200
   hypre_ParVectorSetPartitioningOwner(x,0);
#endif
   double tmp = 0.0;
   hypre_VectorData(x_loc) = &tmp;
#ifdef HYPRE_USING_GPU
   hypre_VectorMemoryLocation(x_loc) =
      is_device_ptr ? HYPRE_MEMORY_DEVICE : HYPRE_MEMORY_HOST;
#else
   (void)is_device_ptr;
#endif
   // If hypre_ParVectorLocalVector(x) and &tmp are non-NULL,
   // hypre_ParVectorInitialize(x) does not allocate memory!
   hypre_ParVectorInitialize(x);
   // Set the internal data array to the one passed in
   hypre_VectorData(x_loc) = data_;
   _SetDataAndSize_();
   own_ParVector = 1;
}

// Call the move constructor on the "compatible" temp vector
HypreParVector::HypreParVector(const HypreParVector &y) : HypreParVector(
      y.CreateCompatibleVector())
{
   // Deep copy the local data
   hypre_SeqVectorCopy(hypre_ParVectorLocalVector(y.x),
                       hypre_ParVectorLocalVector(x));
}

HypreParVector::HypreParVector(HypreParVector &&y)
{
   own_ParVector = 0;
   *this = std::move(y);
}

HypreParVector::HypreParVector(const HypreParMatrix &A,
                               int transpose) : Vector()
{
   if (!transpose)
   {
      x = hypre_ParVectorInDomainOf(const_cast<HypreParMatrix&>(A));
   }
   else
   {
      x = hypre_ParVectorInRangeOf(const_cast<HypreParMatrix&>(A));
   }
   _SetDataAndSize_();
   own_ParVector = 1;
}

HypreParVector::HypreParVector(HYPRE_ParVector y) : Vector()
{
   x = (hypre_ParVector *) y;
   _SetDataAndSize_();
   own_ParVector = 0;
}

HypreParVector::HypreParVector(ParFiniteElementSpace *pfes)
{
   x = hypre_ParVectorCreate(pfes->GetComm(), pfes->GlobalTrueVSize(),
                             pfes->GetTrueDofOffsets());
   hypre_ParVectorInitialize(x);
#if MFEM_HYPRE_VERSION <= 22200
   hypre_ParVectorSetPartitioningOwner(x,0);
#endif
   // The data will be destroyed by hypre (this is the default)
   hypre_ParVectorSetDataOwner(x,1);
   hypre_SeqVectorSetDataOwner(hypre_ParVectorLocalVector(x),1);
   _SetDataAndSize_();
   own_ParVector = 1;
}

HypreParVector HypreParVector::CreateCompatibleVector() const
{
   HypreParVector result;
   result.x = hypre_ParVectorCreate(x -> comm, x -> global_size,
                                    x -> partitioning);
   hypre_ParVectorInitialize(result.x);
#if MFEM_HYPRE_VERSION <= 22200
   hypre_ParVectorSetPartitioningOwner(result.x,0);
#endif
   hypre_ParVectorSetDataOwner(result.x,1);
   hypre_SeqVectorSetDataOwner(hypre_ParVectorLocalVector(result.x),1);
   result._SetDataAndSize_();
   result.own_ParVector = 1;

   return result;
}

void HypreParVector::WrapHypreParVector(hypre_ParVector *y, bool owner)
{
   if (own_ParVector) { hypre_ParVectorDestroy(x); }
   Destroy();
   x = y;
   _SetDataAndSize_();
   own_ParVector = owner;
}

Vector * HypreParVector::GlobalVector() const
{
   hypre_Vector *hv = hypre_ParVectorToVectorAll(*this);
   Vector *v = new Vector(hv->data, internal::to_int(hv->size));
   v->MakeDataOwner();
   hypre_SeqVectorSetDataOwner(hv,0);
   hypre_SeqVectorDestroy(hv);
   return v;
}

HypreParVector& HypreParVector::operator=(double d)
{
   Vector::operator=(d);
   return *this;
}

HypreParVector& HypreParVector::operator=(const HypreParVector &y)
{
#ifdef MFEM_DEBUG
   if (size != y.Size())
   {
      mfem_error("HypreParVector::operator=");
   }
#endif

   Vector::operator=(y);
   return *this;
}

HypreParVector& HypreParVector::operator=(HypreParVector &&y)
{
   // If the argument vector owns its data, then the calling vector will as well
   WrapHypreParVector(static_cast<hypre_ParVector*>(y), y.own_ParVector);
   // Either way the argument vector will no longer own its data
   y.own_ParVector = 0;
   y.x = nullptr;
   y.data.Reset();
   y.size = 0;
   return *this;
}

void HypreParVector::SetData(double *data_)
{
   hypre_VectorData(hypre_ParVectorLocalVector(x)) = data_;
   Vector::SetData(data_);
}

void HypreParVector::HypreRead() const
{
   hypre_Vector *x_loc = hypre_ParVectorLocalVector(x);
   hypre_VectorData(x_loc) =
      const_cast<double*>(data.Read(GetHypreMemoryClass(), size));
#ifdef HYPRE_USING_GPU
   hypre_VectorMemoryLocation(x_loc) = HYPRE_MEMORY_DEVICE;
#endif
}

void HypreParVector::HypreReadWrite()
{
   hypre_Vector *x_loc = hypre_ParVectorLocalVector(x);
   hypre_VectorData(x_loc) = data.ReadWrite(GetHypreMemoryClass(), size);
#ifdef HYPRE_USING_GPU
   hypre_VectorMemoryLocation(x_loc) = HYPRE_MEMORY_DEVICE;
#endif
}

void HypreParVector::HypreWrite()
{
   hypre_Vector *x_loc = hypre_ParVectorLocalVector(x);
   hypre_VectorData(x_loc) = data.Write(GetHypreMemoryClass(), size);
#ifdef HYPRE_USING_GPU
   hypre_VectorMemoryLocation(x_loc) = HYPRE_MEMORY_DEVICE;
#endif
}

void HypreParVector::WrapMemoryRead(const Memory<double> &mem)
{
   MFEM_ASSERT(CanShallowCopy(mem, GetHypreMemoryClass()), "");
   MFEM_ASSERT(mem.Capacity() >= size, "");

   data.Delete();
   hypre_Vector *x_loc = hypre_ParVectorLocalVector(x);
   hypre_VectorData(x_loc) =
      const_cast<double*>(mem.Read(GetHypreMemoryClass(), size));
#ifdef HYPRE_USING_GPU
   hypre_VectorMemoryLocation(x_loc) = HYPRE_MEMORY_DEVICE;
#endif
   data.MakeAlias(mem, 0, size);
}

void HypreParVector::WrapMemoryReadWrite(Memory<double> &mem)
{
   MFEM_ASSERT(CanShallowCopy(mem, GetHypreMemoryClass()), "");
   MFEM_ASSERT(mem.Capacity() >= size, "");

   data.Delete();
   hypre_Vector *x_loc = hypre_ParVectorLocalVector(x);
   hypre_VectorData(x_loc) = mem.ReadWrite(GetHypreMemoryClass(), size);
#ifdef HYPRE_USING_GPU
   hypre_VectorMemoryLocation(x_loc) = HYPRE_MEMORY_DEVICE;
#endif
   data.MakeAlias(mem, 0, size);
}

void HypreParVector::WrapMemoryWrite(Memory<double> &mem)
{
   MFEM_ASSERT(CanShallowCopy(mem, GetHypreMemoryClass()), "");
   MFEM_ASSERT(mem.Capacity() >= size, "");

   data.Delete();
   hypre_Vector *x_loc = hypre_ParVectorLocalVector(x);
   hypre_VectorData(x_loc) = mem.Write(GetHypreMemoryClass(), size);
#ifdef HYPRE_USING_GPU
   hypre_VectorMemoryLocation(x_loc) = HYPRE_MEMORY_DEVICE;
#endif
   data.MakeAlias(mem, 0, size);
}

HYPRE_Int HypreParVector::Randomize(HYPRE_Int seed)
{
   return hypre_ParVectorSetRandomValues(x,seed);
}

void HypreParVector::Print(const char *fname) const
{
   hypre_ParVectorPrint(x,fname);
}

void HypreParVector::Read(MPI_Comm comm, const char *fname)
{
   if (own_ParVector)
   {
      hypre_ParVectorDestroy(x);
   }
   data.Delete();
   x = hypre_ParVectorRead(comm, fname);
   own_ParVector = true;
   _SetDataAndSize_();
}

HypreParVector::~HypreParVector()
{
   if (own_ParVector)
   {
      hypre_ParVectorDestroy(x);
   }
}

#ifdef MFEM_USE_SUNDIALS

N_Vector HypreParVector::ToNVector()
{
   return N_VMake_Parallel(GetComm(), Size(), GlobalSize(), GetData());
}

#endif // MFEM_USE_SUNDIALS


double InnerProduct(HypreParVector *x, HypreParVector *y)
{
   return hypre_ParVectorInnerProd(*x, *y);
}

double InnerProduct(HypreParVector &x, HypreParVector &y)
{
   return hypre_ParVectorInnerProd(x, y);
}


double ParNormlp(const Vector &vec, double p, MPI_Comm comm)
{
   double norm = 0.0;
   if (p == 1.0)
   {
      double loc_norm = vec.Norml1();
      MPI_Allreduce(&loc_norm, &norm, 1, MPI_DOUBLE, MPI_SUM, comm);
   }
   if (p == 2.0)
   {
      double loc_norm = vec*vec;
      MPI_Allreduce(&loc_norm, &norm, 1, MPI_DOUBLE, MPI_SUM, comm);
      norm = sqrt(norm);
   }
   if (p < infinity())
   {
      double sum = 0.0;
      for (int i = 0; i < vec.Size(); i++)
      {
         sum += pow(fabs(vec(i)), p);
      }
      MPI_Allreduce(&sum, &norm, 1, MPI_DOUBLE, MPI_SUM, comm);
      norm = pow(norm, 1.0/p);
   }
   else
   {
      double loc_norm = vec.Normlinf();
      MPI_Allreduce(&loc_norm, &norm, 1, MPI_DOUBLE, MPI_MAX, comm);
   }
   return norm;
}

/** @brief Shallow or deep copy @a src to @a dst with the goal to make the
    array @a src accessible through @a dst with the MemoryClass @a dst_mc. If
    one of the host/device MemoryType%s of @a src is contained in @a dst_mc,
    then a shallow copy will be used and @a dst will simply be an alias of
    @a src. Otherwise, @a dst will be properly allocated and @a src will be deep
    copied to @a dst. */
/** If @a dst_owner is set to true and shallow copy is being used, then @a dst
    will not be an alias of @a src; instead, @a src is copied to @a dst and all
    ownership flags of @a src are reset.

    In both cases (deep or shallow copy), when @a dst is no longer needed,
    dst.Delete() must be called to ensure all associated memory allocations are
    freed.

    The input contents of @a dst, if any, is not used and it is overwritten by
    this function. In particular, @a dst should be empty or deleted before
    calling this function. */
template <typename T>
void CopyMemory(Memory<T> &src, Memory<T> &dst, MemoryClass dst_mc,
                bool dst_owner)
{
   if (CanShallowCopy(src, dst_mc))
   {
      // shallow copy
      if (!dst_owner)
      {
         src.Read(dst_mc, src.Capacity());  // Registers src if on host only
         dst.MakeAlias(src, 0, src.Capacity());
      }
      else
      {
         dst = src;
         src.ClearOwnerFlags();
      }
   }
   else
   {
      // deep copy
      dst.New(src.Capacity(), GetMemoryType(dst_mc));
      dst.CopyFrom(src, src.Capacity());
   }
}

/** @brief Deep copy and convert @a src to @a dst with the goal to make the
    array @a src accessible through @a dst with the MemoryClass @a dst_mc and
    convert it from type SrcT to type DstT. */
/** When @a dst is no longer needed, dst.Delete() must be called to ensure all
    associated memory allocations are freed.

    The input contents of @a dst, if any, is not used and it is overwritten by
    this function. In particular, @a dst should be empty or deleted before
    calling this function. */
template <typename SrcT, typename DstT>
void CopyConvertMemory(Memory<SrcT> &src, MemoryClass dst_mc, Memory<DstT> &dst)
{
   auto capacity = src.Capacity();
   dst.New(capacity, GetMemoryType(dst_mc));
   // Perform the copy using the configured mfem Device
   auto src_p = mfem::Read(src, capacity);
   auto dst_p = mfem::Write(dst, capacity);
   MFEM_FORALL(i, capacity, dst_p[i] = src_p[i];);
}


void HypreParMatrix::Init()
{
   A = NULL;
   X = Y = NULL;
   auxX.Reset(); auxY.Reset();
   diagOwner = offdOwner = colMapOwner = -1;
   ParCSROwner = 1;
   mem_diag.I.Reset();
   mem_diag.J.Reset();
   mem_diag.data.Reset();
   mem_offd.I.Reset();
   mem_offd.J.Reset();
   mem_offd.data.Reset();
}

void HypreParMatrix::Read(MemoryClass mc) const
{
   hypre_CSRMatrix *diag = hypre_ParCSRMatrixDiag(A);
   hypre_CSRMatrix *offd = hypre_ParCSRMatrixOffd(A);
   const int num_rows = NumRows();
   const int diag_nnz = internal::to_int(diag->num_nonzeros);
   const int offd_nnz = internal::to_int(offd->num_nonzeros);
   diag->i = const_cast<HYPRE_Int*>(mem_diag.I.Read(mc, num_rows+1));
   diag->j = const_cast<HYPRE_Int*>(mem_diag.J.Read(mc, diag_nnz));
   diag->data = const_cast<double*>(mem_diag.data.Read(mc, diag_nnz));
   offd->i = const_cast<HYPRE_Int*>(mem_offd.I.Read(mc, num_rows+1));
   offd->j = const_cast<HYPRE_Int*>(mem_offd.J.Read(mc, offd_nnz));
   offd->data = const_cast<double*>(mem_offd.data.Read(mc, offd_nnz));
#if MFEM_HYPRE_VERSION >= 21800
   decltype(diag->memory_location) ml =
      (mc != GetHypreMemoryClass() ? HYPRE_MEMORY_HOST : HYPRE_MEMORY_DEVICE);
   diag->memory_location = ml;
   offd->memory_location = ml;
#endif
}

void HypreParMatrix::ReadWrite(MemoryClass mc)
{
   hypre_CSRMatrix *diag = hypre_ParCSRMatrixDiag(A);
   hypre_CSRMatrix *offd = hypre_ParCSRMatrixOffd(A);
   const int num_rows = NumRows();
   const int diag_nnz = internal::to_int(diag->num_nonzeros);
   const int offd_nnz = internal::to_int(offd->num_nonzeros);
   diag->i = mem_diag.I.ReadWrite(mc, num_rows+1);
   diag->j = mem_diag.J.ReadWrite(mc, diag_nnz);
   diag->data = mem_diag.data.ReadWrite(mc, diag_nnz);
   offd->i = mem_offd.I.ReadWrite(mc, num_rows+1);
   offd->j = mem_offd.J.ReadWrite(mc, offd_nnz);
   offd->data = mem_offd.data.ReadWrite(mc, offd_nnz);
#if MFEM_HYPRE_VERSION >= 21800
   decltype(diag->memory_location) ml =
      (mc != GetHypreMemoryClass() ? HYPRE_MEMORY_HOST : HYPRE_MEMORY_DEVICE);
   diag->memory_location = ml;
   offd->memory_location = ml;
#endif
}

void HypreParMatrix::Write(MemoryClass mc, bool set_diag, bool set_offd)
{
   hypre_CSRMatrix *diag = hypre_ParCSRMatrixDiag(A);
   hypre_CSRMatrix *offd = hypre_ParCSRMatrixOffd(A);
   if (set_diag)
   {
      diag->i = mem_diag.I.Write(mc, mem_diag.I.Capacity());
      diag->j = mem_diag.J.Write(mc, mem_diag.J.Capacity());
      diag->data = mem_diag.data.Write(mc, mem_diag.data.Capacity());
   }
   if (set_offd)
   {
      offd->i = mem_offd.I.Write(mc, mem_offd.I.Capacity());
      offd->j = mem_offd.J.Write(mc, mem_offd.J.Capacity());
      offd->data = mem_offd.data.Write(mc, mem_offd.data.Capacity());
   }
#if MFEM_HYPRE_VERSION >= 21800
   decltype(diag->memory_location) ml =
      (mc != GetHypreMemoryClass() ? HYPRE_MEMORY_HOST : HYPRE_MEMORY_DEVICE);
   if (set_diag) { diag->memory_location = ml; }
   if (set_offd) { offd->memory_location = ml; }
#endif
}

HypreParMatrix::HypreParMatrix()
{
   Init();
   height = width = 0;
}

void HypreParMatrix::WrapHypreParCSRMatrix(hypre_ParCSRMatrix *a, bool owner)
{
   Destroy();
   Init();
   A = a;
   ParCSROwner = owner;
   height = GetNumRows();
   width = GetNumCols();
#if MFEM_HYPRE_VERSION >= 21800
   MemoryType diag_mt = (A->diag->memory_location == HYPRE_MEMORY_HOST
                         ? MemoryType::HOST : GetHypreMemoryType());
   MemoryType offd_mt = (A->offd->memory_location == HYPRE_MEMORY_HOST
                         ? MemoryType::HOST : GetHypreMemoryType());
#else
   const MemoryType diag_mt = MemoryType::HOST;
   const MemoryType offd_mt = MemoryType::HOST;
#endif
   diagOwner = HypreCsrToMem(A->diag, diag_mt, false, mem_diag);
   offdOwner = HypreCsrToMem(A->offd, offd_mt, false, mem_offd);
   HypreRead();
}

signed char HypreParMatrix::CopyCSR(SparseMatrix *csr,
                                    MemoryIJData &mem_csr,
                                    hypre_CSRMatrix *hypre_csr,
                                    bool mem_owner)
{
   const MemoryClass hypre_mc = GetHypreMemoryClass();
#ifndef HYPRE_BIGINT
   // code for the case HYPRE_Int == int
   CopyMemory(csr->GetMemoryI(), mem_csr.I, hypre_mc, mem_owner);
   CopyMemory(csr->GetMemoryJ(), mem_csr.J, hypre_mc, mem_owner);
#else
   // code for the case HYPRE_Int == long long int
   CopyConvertMemory(csr->GetMemoryI(), hypre_mc, mem_csr.I);
   CopyConvertMemory(csr->GetMemoryJ(), hypre_mc, mem_csr.J);
#endif
   CopyMemory(csr->GetMemoryData(), mem_csr.data, hypre_mc, mem_owner);

   const int num_rows = csr->Height();
   const int nnz = csr->NumNonZeroElems();
   hypre_csr->i = const_cast<HYPRE_Int*>(mem_csr.I.Read(hypre_mc, num_rows+1));
   hypre_csr->j = const_cast<HYPRE_Int*>(mem_csr.J.Read(hypre_mc, nnz));
   hypre_csr->data = const_cast<double*>(mem_csr.data.Read(hypre_mc, nnz));

   MFEM_ASSERT(mem_csr.I.OwnsHostPtr() == mem_csr.J.OwnsHostPtr(),
               "invalid state: host ownership for I and J differ!");
   return (mem_csr.I.OwnsHostPtr()    ? 1 : 0) +
          (mem_csr.data.OwnsHostPtr() ? 2 : 0);
}

signed char HypreParMatrix::CopyBoolCSR(Table *bool_csr,
                                        MemoryIJData &mem_csr,
                                        hypre_CSRMatrix *hypre_csr)
{
   const MemoryClass hypre_mc = GetHypreMemoryClass();
#ifndef HYPRE_BIGINT
   // code for the case HYPRE_Int == int
   CopyMemory(bool_csr->GetIMemory(), mem_csr.I, hypre_mc, false);
   CopyMemory(bool_csr->GetJMemory(), mem_csr.J, hypre_mc, false);
#else
   // code for the case HYPRE_Int == long long int
   CopyConvertMemory(bool_csr->GetIMemory(), hypre_mc, mem_csr.I);
   CopyConvertMemory(bool_csr->GetJMemory(), hypre_mc, mem_csr.J);
#endif
   const int num_rows = bool_csr->Size();
   const int nnz = bool_csr->Size_of_connections();
   mem_csr.data.New(nnz, GetHypreMemoryType());
   double *data = mfem::HostWrite(mem_csr.data, nnz);
   for (int i = 0; i < nnz; i++)
   {
      data[i] = 1.0;
   }
   hypre_csr->i = const_cast<HYPRE_Int*>(mem_csr.I.Read(hypre_mc, num_rows+1));
   hypre_csr->j = const_cast<HYPRE_Int*>(mem_csr.J.Read(hypre_mc, nnz));
   hypre_csr->data = const_cast<double*>(mem_csr.data.Read(hypre_mc, nnz));

   MFEM_ASSERT(mem_csr.I.OwnsHostPtr() == mem_csr.J.OwnsHostPtr(),
               "invalid state: host ownership for I and J differ!");
   return (mem_csr.I.OwnsHostPtr()    ? 1 : 0) +
          (mem_csr.data.OwnsHostPtr() ? 2 : 0);
}

// Copy the j array of a MemoryIJData object to the given dst_J array,
// converting the indices from HYPRE_Int to int.
#ifdef HYPRE_BIGINT
static void CopyCSR_J(const int nnz, const MemoryIJData &mem_csr,
                      Memory<int> &dst_J)
{
   // Perform the copy using the configured mfem Device
   auto src_p = mfem::Read(mem_csr.J, nnz);
   auto dst_p = mfem::Write(dst_J, nnz);
   MFEM_FORALL(i, nnz, dst_p[i] = src_p[i];);
}
#endif

// static method
signed char HypreParMatrix::HypreCsrToMem(hypre_CSRMatrix *h_mat,
                                          MemoryType h_mat_mt,
                                          bool own_ija,
                                          MemoryIJData &mem)
{
   const int nr1 = internal::to_int(h_mat->num_rows) + 1;
   const int nnz = internal::to_int(h_mat->num_nonzeros);
   mem.I.Wrap(h_mat->i, nr1, h_mat_mt, own_ija);
   mem.J.Wrap(h_mat->j, nnz, h_mat_mt, own_ija);
   mem.data.Wrap(h_mat->data, nnz, h_mat_mt, own_ija);
   const MemoryClass hypre_mc = GetHypreMemoryClass();
   if (!CanShallowCopy(mem.I, hypre_mc))
   {
      const MemoryType hypre_mt = GetHypreMemoryType();
      MemoryIJData h_mem;
      h_mem.I.New(nr1, hypre_mt);
      h_mem.I.CopyFrom(mem.I, nr1);
      mem.I.Delete();
      h_mem.J.New(nnz, hypre_mt);
      h_mem.J.CopyFrom(mem.J, nnz);
      mem.J.Delete();
      h_mem.data.New(nnz, hypre_mt);
      h_mem.data.CopyFrom(mem.data, nnz);
      mem.data.Delete();
      mem = h_mem;
      if (!own_ija)
      {
         // FIXME: Even if own_ija == false, it does not necessarily mean we
         // need to delete h_mat->{i,j,data} even if h_mat->owns_data == true.

         // h_mat owns i; owns j,data if h_mat->owns_data
#if MFEM_HYPRE_VERSION < 21400
         hypre_TFree(h_mat->i);
#elif MFEM_HYPRE_VERSION < 21800
         hypre_TFree(h_mat->i, HYPRE_MEMORY_SHARED);
#else
         hypre_TFree(h_mat->i, h_mat->memory_location);
#endif
         if (h_mat->owns_data)
         {
#if MFEM_HYPRE_VERSION < 21400
            hypre_TFree(h_mat->j);
            hypre_TFree(h_mat->data);
#elif MFEM_HYPRE_VERSION < 21800
            hypre_TFree(h_mat->j, HYPRE_MEMORY_SHARED);
            hypre_TFree(h_mat->data, HYPRE_MEMORY_SHARED);
#else
            hypre_TFree(h_mat->j, h_mat->memory_location);
            hypre_TFree(h_mat->data, h_mat->memory_location);
#endif
         }
      }
      h_mat->i = mem.I.ReadWrite(hypre_mc, nr1);
      h_mat->j = mem.J.ReadWrite(hypre_mc, nnz);
      h_mat->data = mem.data.ReadWrite(hypre_mc, nnz);
      h_mat->owns_data = 0;
#if MFEM_HYPRE_VERSION >= 21800
      h_mat->memory_location = HYPRE_MEMORY_DEVICE;
#endif
      return 3;
   }
   return own_ija ? 3 : (h_mat_mt == GetHypreMemoryType() ? -2 : -1);
}

// Square block-diagonal constructor (4 arguments, v1)
HypreParMatrix::HypreParMatrix(MPI_Comm comm, HYPRE_BigInt glob_size,
                               HYPRE_BigInt *row_starts, SparseMatrix *diag)
   : Operator(diag->Height(), diag->Width())
{
   Init();
   A = hypre_ParCSRMatrixCreate(comm, glob_size, glob_size, row_starts,
                                row_starts, 0, diag->NumNonZeroElems(), 0);
   hypre_ParCSRMatrixSetDataOwner(A,1);
#if MFEM_HYPRE_VERSION <= 22200
   hypre_ParCSRMatrixSetRowStartsOwner(A,0);
   hypre_ParCSRMatrixSetColStartsOwner(A,0);
#endif

   hypre_CSRMatrixSetDataOwner(A->diag,0);
   diagOwner = CopyCSR(diag, mem_diag, A->diag, false);
   hypre_CSRMatrixSetRownnz(A->diag);

   hypre_CSRMatrixSetDataOwner(A->offd,1);
   hypre_CSRMatrixI(A->offd) = mfem_hypre_CTAlloc(HYPRE_Int, diag->Height()+1);
   offdOwner = HypreCsrToMem(A->offd, GetHypreMemoryType(), false, mem_offd);

   /* Don't need to call these, since they allocate memory only
      if it was not already allocated */
   // hypre_CSRMatrixInitialize(A->diag);
   // hypre_ParCSRMatrixInitialize(A);

   hypre_ParCSRMatrixSetNumNonzeros(A);

   /* Make sure that the first entry in each row is the diagonal one. */
   HypreReadWrite();
   hypre_CSRMatrixReorder(hypre_ParCSRMatrixDiag(A));
#ifdef HYPRE_BIGINT
<<<<<<< HEAD
   diag->HostReadWriteJ();
   CopyCSR_J(A->diag, diag->GetJ());
=======
   if (CanShallowCopy(diag->GetMemoryData(), GetHypreMemoryClass()))
   {
      CopyCSR_J(A->diag->num_nonzeros, mem_diag, diag->GetMemoryJ());
   }
>>>>>>> a1f6902e
#endif

   hypre_MatvecCommPkgCreate(A);
}

// Rectangular block-diagonal constructor (6 arguments, v1)
HypreParMatrix::HypreParMatrix(MPI_Comm comm,
                               HYPRE_BigInt global_num_rows,
                               HYPRE_BigInt global_num_cols,
                               HYPRE_BigInt *row_starts,
                               HYPRE_BigInt *col_starts,
                               SparseMatrix *diag)
   : Operator(diag->Height(), diag->Width())
{
   Init();
   A = hypre_ParCSRMatrixCreate(comm, global_num_rows, global_num_cols,
                                row_starts, col_starts,
                                0, diag->NumNonZeroElems(), 0);
   hypre_ParCSRMatrixSetDataOwner(A,1);
#if MFEM_HYPRE_VERSION <= 22200
   hypre_ParCSRMatrixSetRowStartsOwner(A,0);
   hypre_ParCSRMatrixSetColStartsOwner(A,0);
#endif

   hypre_CSRMatrixSetDataOwner(A->diag,0);
   diagOwner = CopyCSR(diag, mem_diag, A->diag, false);
   hypre_CSRMatrixSetRownnz(A->diag);

   hypre_CSRMatrixSetDataOwner(A->offd,1);
   hypre_CSRMatrixI(A->offd) = mfem_hypre_CTAlloc(HYPRE_Int, diag->Height()+1);
   offdOwner = HypreCsrToMem(A->offd, GetHypreMemoryType(), false, mem_offd);

   hypre_ParCSRMatrixSetNumNonzeros(A);

   /* Make sure that the first entry in each row is the diagonal one. */
   if (row_starts == col_starts)
   {
      HypreReadWrite();
      hypre_CSRMatrixReorder(hypre_ParCSRMatrixDiag(A));
#ifdef HYPRE_BIGINT
      if (CanShallowCopy(diag->GetMemoryData(), GetHypreMemoryClass()))
      {
         CopyCSR_J(A->diag->num_nonzeros, mem_diag, diag->GetMemoryJ());
      }
#endif
   }

   hypre_MatvecCommPkgCreate(A);
}

// General rectangular constructor with diagonal and off-diagonal (8+1
// arguments)
HypreParMatrix::HypreParMatrix(MPI_Comm comm,
                               HYPRE_BigInt global_num_rows,
                               HYPRE_BigInt global_num_cols,
                               HYPRE_BigInt *row_starts,
                               HYPRE_BigInt *col_starts,
                               SparseMatrix *diag, SparseMatrix *offd,
                               HYPRE_BigInt *cmap,
                               bool own_diag_offd)
   : Operator(diag->Height(), diag->Width())
{
   Init();
   A = hypre_ParCSRMatrixCreate(comm, global_num_rows, global_num_cols,
                                row_starts, col_starts,
                                offd->Width(), diag->NumNonZeroElems(),
                                offd->NumNonZeroElems());
   hypre_ParCSRMatrixSetDataOwner(A,1);
#if MFEM_HYPRE_VERSION <= 22200
   hypre_ParCSRMatrixSetRowStartsOwner(A,0);
   hypre_ParCSRMatrixSetColStartsOwner(A,0);
#endif

   hypre_CSRMatrixSetDataOwner(A->diag,0);
   diagOwner = CopyCSR(diag, mem_diag, A->diag, own_diag_offd);
   if (own_diag_offd) { delete diag; }
   hypre_CSRMatrixSetRownnz(A->diag);

   hypre_CSRMatrixSetDataOwner(A->offd,0);
   offdOwner = CopyCSR(offd, mem_offd, A->offd, own_diag_offd);
   if (own_diag_offd) { delete offd; }
   hypre_CSRMatrixSetRownnz(A->offd);

   hypre_ParCSRMatrixColMapOffd(A) = cmap;
   // Prevent hypre from destroying A->col_map_offd
   colMapOwner = 0;

   hypre_ParCSRMatrixSetNumNonzeros(A);

   /* Make sure that the first entry in each row is the diagonal one. */
   if (row_starts == col_starts)
   {
      HypreReadWrite();
      hypre_CSRMatrixReorder(hypre_ParCSRMatrixDiag(A));
#ifdef HYPRE_BIGINT
      if (CanShallowCopy(diag->GetMemoryData(), GetHypreMemoryClass()))
      {
         CopyCSR_J(A->diag->num_nonzeros, mem_diag, diag->GetMemoryJ());
      }
#endif
   }

   hypre_MatvecCommPkgCreate(A);
}

// General rectangular constructor with diagonal and off-diagonal (13+1
// arguments)
HypreParMatrix::HypreParMatrix(
   MPI_Comm comm,
   HYPRE_BigInt global_num_rows, HYPRE_BigInt global_num_cols,
   HYPRE_BigInt *row_starts, HYPRE_BigInt *col_starts,
   HYPRE_Int *diag_i, HYPRE_Int *diag_j, double *diag_data,
   HYPRE_Int *offd_i, HYPRE_Int *offd_j, double *offd_data,
   HYPRE_Int offd_num_cols, HYPRE_BigInt *offd_col_map,
   bool hypre_arrays)
{
   Init();
   A = hypre_ParCSRMatrixCreate(comm, global_num_rows, global_num_cols,
                                row_starts, col_starts, offd_num_cols, 0, 0);
   hypre_ParCSRMatrixSetDataOwner(A,1);
#if MFEM_HYPRE_VERSION <= 22200
   hypre_ParCSRMatrixSetRowStartsOwner(A,0);
   hypre_ParCSRMatrixSetColStartsOwner(A,0);
#endif

   HYPRE_Int local_num_rows = hypre_CSRMatrixNumRows(A->diag);

   hypre_CSRMatrixSetDataOwner(A->diag, hypre_arrays);
   hypre_CSRMatrixI(A->diag) = diag_i;
   hypre_CSRMatrixJ(A->diag) = diag_j;
   hypre_CSRMatrixData(A->diag) = diag_data;
   hypre_CSRMatrixNumNonzeros(A->diag) = diag_i[local_num_rows];
#ifdef HYPRE_USING_GPU
   hypre_CSRMatrixMemoryLocation(A->diag) = HYPRE_MEMORY_HOST;
#endif
   hypre_CSRMatrixSetRownnz(A->diag);

   hypre_CSRMatrixSetDataOwner(A->offd, hypre_arrays);
   hypre_CSRMatrixI(A->offd) = offd_i;
   hypre_CSRMatrixJ(A->offd) = offd_j;
   hypre_CSRMatrixData(A->offd) = offd_data;
   hypre_CSRMatrixNumNonzeros(A->offd) = offd_i[local_num_rows];
#ifdef HYPRE_USING_GPU
   hypre_CSRMatrixMemoryLocation(A->offd) = HYPRE_MEMORY_HOST;
#endif
   hypre_CSRMatrixSetRownnz(A->offd);

   hypre_ParCSRMatrixColMapOffd(A) = offd_col_map;
   // Prevent hypre from destroying A->col_map_offd, own A->col_map_offd
   colMapOwner = hypre_arrays ? -1 : 1;

   hypre_ParCSRMatrixSetNumNonzeros(A);

   /* Make sure that the first entry in each row is the diagonal one. */
   if (row_starts == col_starts)
   {
      hypre_CSRMatrixReorder(hypre_ParCSRMatrixDiag(A));
   }

   hypre_MatvecCommPkgCreate(A);

   height = GetNumRows();
   width = GetNumCols();

   if (!hypre_arrays)
   {
      const MemoryType host_mt = Device::GetHostMemoryType();
      diagOwner = HypreCsrToMem(A->diag, host_mt, true, mem_diag);
      offdOwner = HypreCsrToMem(A->offd, host_mt, true, mem_offd);
   }
   else
   {
      const MemoryType host_mt = MemoryType::HOST;
      diagOwner = HypreCsrToMem(A->diag, host_mt, false, mem_diag);
      offdOwner = HypreCsrToMem(A->offd, host_mt, false, mem_offd);
   }
   HypreRead();
}

// Constructor from a CSR matrix on rank 0 (4 arguments, v2)
HypreParMatrix::HypreParMatrix(MPI_Comm comm,
                               HYPRE_BigInt *row_starts,
                               HYPRE_BigInt *col_starts,
                               SparseMatrix *sm_a)
{
   MFEM_ASSERT(sm_a != NULL, "invalid input");
   MFEM_VERIFY(!HYPRE_AssumedPartitionCheck(),
               "this method can not be used with assumed partition");

   Init();

   hypre_CSRMatrix *csr_a;
   csr_a = hypre_CSRMatrixCreate(sm_a -> Height(), sm_a -> Width(),
                                 sm_a -> NumNonZeroElems());

   hypre_CSRMatrixSetDataOwner(csr_a,0);
   MemoryIJData mem_a;
   CopyCSR(sm_a, mem_a, csr_a, false);
   hypre_CSRMatrixSetRownnz(csr_a);

   // NOTE: this call creates a matrix on host even when device support is
   // enabled in hypre.
   hypre_ParCSRMatrix *new_A =
      hypre_CSRMatrixToParCSRMatrix(comm, csr_a, row_starts, col_starts);

   mem_a.I.Delete();
   mem_a.J.Delete();
   mem_a.data.Delete();

   hypre_CSRMatrixI(csr_a) = NULL;
   hypre_CSRMatrixDestroy(csr_a);

   /* Make sure that the first entry in each row is the diagonal one. */
   if (row_starts == col_starts)
   {
      hypre_CSRMatrixReorder(hypre_ParCSRMatrixDiag(new_A));
   }

   hypre_MatvecCommPkgCreate(A);

   WrapHypreParCSRMatrix(new_A);
}

// Boolean, rectangular, block-diagonal constructor (6 arguments, v2)
HypreParMatrix::HypreParMatrix(MPI_Comm comm,
                               HYPRE_BigInt global_num_rows,
                               HYPRE_BigInt global_num_cols,
                               HYPRE_BigInt *row_starts,
                               HYPRE_BigInt *col_starts,
                               Table *diag)
{
   Init();
   int nnz = diag->Size_of_connections();
   A = hypre_ParCSRMatrixCreate(comm, global_num_rows, global_num_cols,
                                row_starts, col_starts, 0, nnz, 0);
   hypre_ParCSRMatrixSetDataOwner(A,1);
#if MFEM_HYPRE_VERSION <= 22200
   hypre_ParCSRMatrixSetRowStartsOwner(A,0);
   hypre_ParCSRMatrixSetColStartsOwner(A,0);
#endif

   hypre_CSRMatrixSetDataOwner(A->diag,0);
   diagOwner = CopyBoolCSR(diag, mem_diag, A->diag);
   hypre_CSRMatrixSetRownnz(A->diag);

   hypre_CSRMatrixSetDataOwner(A->offd,1);
   hypre_CSRMatrixI(A->offd) = mfem_hypre_CTAlloc(HYPRE_Int, diag->Size()+1);
   offdOwner = HypreCsrToMem(A->offd, GetHypreMemoryType(), false, mem_offd);

   hypre_ParCSRMatrixSetNumNonzeros(A);

   /* Make sure that the first entry in each row is the diagonal one. */
   if (row_starts == col_starts)
   {
      HypreReadWrite();
      hypre_CSRMatrixReorder(hypre_ParCSRMatrixDiag(A));
#ifdef HYPRE_BIGINT
      // No need to sync the J array back to the Table diag.
      // CopyCSR_J(A->diag->num_nonzeros, mem_diag, diag->GetJMemory());
#endif
   }

   hypre_MatvecCommPkgCreate(A);

   height = GetNumRows();
   width = GetNumCols();
}

// Boolean, general rectangular constructor with diagonal and off-diagonal
// (11 arguments)
HypreParMatrix::HypreParMatrix(MPI_Comm comm, int id, int np,
                               HYPRE_BigInt *row, HYPRE_BigInt *col,
                               HYPRE_Int *i_diag, HYPRE_Int *j_diag,
                               HYPRE_Int *i_offd, HYPRE_Int *j_offd,
                               HYPRE_BigInt *cmap, HYPRE_Int cmap_size)
{
   HYPRE_Int diag_nnz, offd_nnz;

   Init();
   if (HYPRE_AssumedPartitionCheck())
   {
      diag_nnz = i_diag[row[1]-row[0]];
      offd_nnz = i_offd[row[1]-row[0]];

      A = hypre_ParCSRMatrixCreate(comm, row[2], col[2], row, col,
                                   cmap_size, diag_nnz, offd_nnz);
   }
   else
   {
      diag_nnz = i_diag[row[id+1]-row[id]];
      offd_nnz = i_offd[row[id+1]-row[id]];

      A = hypre_ParCSRMatrixCreate(comm, row[np], col[np], row, col,
                                   cmap_size, diag_nnz, offd_nnz);
   }

   hypre_ParCSRMatrixSetDataOwner(A,1);
#if MFEM_HYPRE_VERSION <= 22200
   hypre_ParCSRMatrixSetRowStartsOwner(A,0);
   hypre_ParCSRMatrixSetColStartsOwner(A,0);
#endif

   mem_diag.data.New(diag_nnz);
   for (HYPRE_Int i = 0; i < diag_nnz; i++)
   {
      mem_diag.data[i] = 1.0;
   }

   mem_offd.data.New(offd_nnz);
   for (HYPRE_Int i = 0; i < offd_nnz; i++)
   {
      mem_offd.data[i] = 1.0;
   }

   hypre_CSRMatrixSetDataOwner(A->diag,0);
   hypre_CSRMatrixI(A->diag)    = i_diag;
   hypre_CSRMatrixJ(A->diag)    = j_diag;
   hypre_CSRMatrixData(A->diag) = mem_diag.data;
#ifdef HYPRE_USING_GPU
   hypre_CSRMatrixMemoryLocation(A->diag) = HYPRE_MEMORY_HOST;
#endif
   hypre_CSRMatrixSetRownnz(A->diag);

   hypre_CSRMatrixSetDataOwner(A->offd,0);
   hypre_CSRMatrixI(A->offd)    = i_offd;
   hypre_CSRMatrixJ(A->offd)    = j_offd;
   hypre_CSRMatrixData(A->offd) = mem_offd.data;
#ifdef HYPRE_USING_GPU
   hypre_CSRMatrixMemoryLocation(A->offd) = HYPRE_MEMORY_HOST;
#endif
   hypre_CSRMatrixSetRownnz(A->offd);

   hypre_ParCSRMatrixColMapOffd(A) = cmap;
   // Prevent hypre from destroying A->col_map_offd, own A->col_map_offd
   colMapOwner = 1;

   hypre_ParCSRMatrixSetNumNonzeros(A);

   /* Make sure that the first entry in each row is the diagonal one. */
   if (row == col)
   {
      hypre_CSRMatrixReorder(hypre_ParCSRMatrixDiag(A));
   }

   hypre_MatvecCommPkgCreate(A);

   height = GetNumRows();
   width = GetNumCols();

   const MemoryType host_mt = Device::GetHostMemoryType();
   diagOwner = HypreCsrToMem(A->diag, host_mt, true, mem_diag);
   offdOwner = HypreCsrToMem(A->offd, host_mt, true, mem_offd);
   HypreRead();
}

// General rectangular constructor with diagonal and off-diagonal constructed
// from a CSR matrix that contains both diagonal and off-diagonal blocks
// (9 arguments)
HypreParMatrix::HypreParMatrix(MPI_Comm comm, int nrows,
                               HYPRE_BigInt glob_nrows,
                               HYPRE_BigInt glob_ncols,
                               int *I, HYPRE_BigInt *J,
                               double *data,
                               HYPRE_BigInt *rows,
                               HYPRE_BigInt *cols)
{
   Init();

   // Determine partitioning size, and my column start and end
   int part_size;
   HYPRE_BigInt my_col_start, my_col_end; // my range: [my_col_start, my_col_end)
   if (HYPRE_AssumedPartitionCheck())
   {
      part_size = 2;
      my_col_start = cols[0];
      my_col_end = cols[1];
   }
   else
   {
      int myid;
      MPI_Comm_rank(comm, &myid);
      MPI_Comm_size(comm, &part_size);
      part_size++;
      my_col_start = cols[myid];
      my_col_end = cols[myid+1];
   }

   // Copy in the row and column partitionings
   HYPRE_BigInt *row_starts, *col_starts;
   if (rows == cols)
   {
      row_starts = col_starts = mfem_hypre_TAlloc_host(HYPRE_BigInt, part_size);
      for (int i = 0; i < part_size; i++)
      {
         row_starts[i] = rows[i];
      }
   }
   else
   {
      row_starts = mfem_hypre_TAlloc_host(HYPRE_BigInt, part_size);
      col_starts = mfem_hypre_TAlloc_host(HYPRE_BigInt, part_size);
      for (int i = 0; i < part_size; i++)
      {
         row_starts[i] = rows[i];
         col_starts[i] = cols[i];
      }
   }

   // Create a map for the off-diagonal indices - global to local. Count the
   // number of diagonal and off-diagonal entries.
   HYPRE_Int diag_nnz = 0, offd_nnz = 0, offd_num_cols = 0;
   map<HYPRE_BigInt, HYPRE_Int> offd_map;
   for (HYPRE_Int j = 0, loc_nnz = I[nrows]; j < loc_nnz; j++)
   {
      HYPRE_BigInt glob_col = J[j];
      if (my_col_start <= glob_col && glob_col < my_col_end)
      {
         diag_nnz++;
      }
      else
      {
         offd_map.insert(pair<const HYPRE_BigInt, HYPRE_Int>(glob_col, -1));
         offd_nnz++;
      }
   }
   // count the number of columns in the off-diagonal and set the local indices
   for (auto it = offd_map.begin(); it != offd_map.end(); ++it)
   {
      it->second = offd_num_cols++;
   }

   // construct the global ParCSR matrix
   A = hypre_ParCSRMatrixCreate(comm, glob_nrows, glob_ncols,
                                row_starts, col_starts, offd_num_cols,
                                diag_nnz, offd_nnz);
   hypre_ParCSRMatrixInitialize(A);

   diagOwner = HypreCsrToMem(A->diag, GetHypreMemoryType(), false, mem_diag);
   offdOwner = HypreCsrToMem(A->offd, GetHypreMemoryType(), false, mem_offd);
   HostWrite();

   HYPRE_Int *diag_i, *diag_j, *offd_i, *offd_j;
   HYPRE_BigInt *offd_col_map;
   double *diag_data, *offd_data;
   diag_i = A->diag->i;
   diag_j = A->diag->j;
   diag_data = A->diag->data;
   offd_i = A->offd->i;
   offd_j = A->offd->j;
   offd_data = A->offd->data;
   offd_col_map = A->col_map_offd;

   diag_nnz = offd_nnz = 0;
   for (HYPRE_Int i = 0, j = 0; i < nrows; i++)
   {
      diag_i[i] = diag_nnz;
      offd_i[i] = offd_nnz;
      for (HYPRE_Int j_end = I[i+1]; j < j_end; j++)
      {
         HYPRE_BigInt glob_col = J[j];
         if (my_col_start <= glob_col && glob_col < my_col_end)
         {
            diag_j[diag_nnz] = glob_col - my_col_start;
            diag_data[diag_nnz] = data[j];
            diag_nnz++;
         }
         else
         {
            offd_j[offd_nnz] = offd_map[glob_col];
            offd_data[offd_nnz] = data[j];
            offd_nnz++;
         }
      }
   }
   diag_i[nrows] = diag_nnz;
   offd_i[nrows] = offd_nnz;
   for (auto it = offd_map.begin(); it != offd_map.end(); ++it)
   {
      offd_col_map[it->second] = it->first;
   }

   hypre_ParCSRMatrixSetNumNonzeros(A);
   /* Make sure that the first entry in each row is the diagonal one. */
   if (row_starts == col_starts)
   {
      hypre_CSRMatrixReorder(hypre_ParCSRMatrixDiag(A));
   }
#if MFEM_HYPRE_VERSION > 22200
   mfem_hypre_TFree_host(row_starts);
   if (rows != cols)
   {
      mfem_hypre_TFree_host(col_starts);
   }
#endif
   hypre_MatvecCommPkgCreate(A);

   height = GetNumRows();
   width = GetNumCols();

   HypreRead();
}

HypreParMatrix::HypreParMatrix(const HypreParMatrix &P)
{
   hypre_ParCSRMatrix *Ph = static_cast<hypre_ParCSRMatrix *>(P);

   Init();

   // Clone the structure
   A = hypre_ParCSRMatrixCompleteClone(Ph);
   // Make a deep copy of the data from the source
   hypre_ParCSRMatrixCopy(Ph, A, 1);

   height = GetNumRows();
   width = GetNumCols();

   CopyRowStarts();
   CopyColStarts();

   hypre_ParCSRMatrixSetNumNonzeros(A);

   hypre_MatvecCommPkgCreate(A);

   diagOwner = HypreCsrToMem(A->diag, GetHypreMemoryType(), false, mem_diag);
   offdOwner = HypreCsrToMem(A->offd, GetHypreMemoryType(), false, mem_offd);
}

void HypreParMatrix::MakeRef(const HypreParMatrix &master)
{
   Destroy();
   Init();
   A = master.A;
   ParCSROwner = 0;
   height = master.GetNumRows();
   width = master.GetNumCols();
   mem_diag.I.MakeAlias(master.mem_diag.I, 0, master.mem_diag.I.Capacity());
   mem_diag.J.MakeAlias(master.mem_diag.J, 0, master.mem_diag.J.Capacity());
   mem_diag.data.MakeAlias(master.mem_diag.data, 0,
                           master.mem_diag.data.Capacity());
   mem_offd.I.MakeAlias(master.mem_offd.I, 0, master.mem_offd.I.Capacity());
   mem_offd.J.MakeAlias(master.mem_offd.J, 0, master.mem_offd.J.Capacity());
   mem_offd.data.MakeAlias(master.mem_offd.data, 0,
                           master.mem_offd.data.Capacity());
}

hypre_ParCSRMatrix* HypreParMatrix::StealData()
{
   // Only safe when (diagOwner < 0 && offdOwner < 0 && colMapOwner == -1)
   // Otherwise, there may be memory leaks or hypre may destroy arrays allocated
   // with operator new.
   MFEM_ASSERT(diagOwner < 0 && offdOwner < 0 && colMapOwner == -1, "");
   MFEM_ASSERT(diagOwner == offdOwner, "");
   MFEM_ASSERT(ParCSROwner, "");
   hypre_ParCSRMatrix *R = A;
#ifdef HYPRE_USING_GPU
   if (diagOwner == -1) { HostReadWrite(); }
   else { HypreReadWrite(); }
#endif
   ParCSROwner = false;
   Destroy();
   Init();
   return R;
}

void HypreParMatrix::SetOwnerFlags(signed char diag, signed char offd,
                                   signed char colmap)
{
   diagOwner = diag;
   mem_diag.I.SetHostPtrOwner((diag >= 0) && (diag & 1));
   mem_diag.I.SetDevicePtrOwner((diag >= 0) && (diag & 1));

   mem_diag.J.SetHostPtrOwner((diag >= 0) && (diag & 1));
   mem_diag.J.SetDevicePtrOwner((diag >= 0) && (diag & 1));

   mem_diag.data.SetHostPtrOwner((diag >= 0) && (diag & 2));
   mem_diag.data.SetDevicePtrOwner((diag >= 0) && (diag & 2));

   offdOwner = offd;
   mem_offd.I.SetHostPtrOwner((offd >= 0) && (offd & 1));
   mem_offd.J.SetHostPtrOwner((offd >= 0) && (offd & 1));

   mem_offd.I.SetDevicePtrOwner((offd >= 0) && (offd & 1));
   mem_offd.J.SetDevicePtrOwner((offd >= 0) && (offd & 1));

   mem_offd.data.SetHostPtrOwner((offd >= 0) && (offd & 2));
   mem_offd.data.SetDevicePtrOwner((offd >= 0) && (offd & 2));
   colMapOwner = colmap;
}

void HypreParMatrix::CopyRowStarts()
{
#if MFEM_HYPRE_VERSION <= 22200
   if (!A || hypre_ParCSRMatrixOwnsRowStarts(A) ||
       (hypre_ParCSRMatrixRowStarts(A) == hypre_ParCSRMatrixColStarts(A) &&
        hypre_ParCSRMatrixOwnsColStarts(A)))
   {
      return;
   }

   int row_starts_size;
   if (HYPRE_AssumedPartitionCheck())
   {
      row_starts_size = 2;
   }
   else
   {
      MPI_Comm_size(hypre_ParCSRMatrixComm(A), &row_starts_size);
      row_starts_size++; // num_proc + 1
   }

   HYPRE_BigInt *old_row_starts = hypre_ParCSRMatrixRowStarts(A);
   HYPRE_BigInt *new_row_starts = mfem_hypre_CTAlloc_host(HYPRE_BigInt,
                                                          row_starts_size);
   for (int i = 0; i < row_starts_size; i++)
   {
      new_row_starts[i] = old_row_starts[i];
   }

   hypre_ParCSRMatrixRowStarts(A) = new_row_starts;
   hypre_ParCSRMatrixOwnsRowStarts(A) = 1;

   if (hypre_ParCSRMatrixColStarts(A) == old_row_starts)
   {
      hypre_ParCSRMatrixColStarts(A) = new_row_starts;
      hypre_ParCSRMatrixOwnsColStarts(A) = 0;
   }
#endif
}

void HypreParMatrix::CopyColStarts()
{
#if MFEM_HYPRE_VERSION <= 22200
   if (!A || hypre_ParCSRMatrixOwnsColStarts(A) ||
       (hypre_ParCSRMatrixRowStarts(A) == hypre_ParCSRMatrixColStarts(A) &&
        hypre_ParCSRMatrixOwnsRowStarts(A)))
   {
      return;
   }

   int col_starts_size;
   if (HYPRE_AssumedPartitionCheck())
   {
      col_starts_size = 2;
   }
   else
   {
      MPI_Comm_size(hypre_ParCSRMatrixComm(A), &col_starts_size);
      col_starts_size++; // num_proc + 1
   }

   HYPRE_BigInt *old_col_starts = hypre_ParCSRMatrixColStarts(A);
   HYPRE_BigInt *new_col_starts = mfem_hypre_CTAlloc_host(HYPRE_BigInt,
                                                          col_starts_size);
   for (int i = 0; i < col_starts_size; i++)
   {
      new_col_starts[i] = old_col_starts[i];
   }

   hypre_ParCSRMatrixColStarts(A) = new_col_starts;

   if (hypre_ParCSRMatrixRowStarts(A) == old_col_starts)
   {
      hypre_ParCSRMatrixRowStarts(A) = new_col_starts;
      hypre_ParCSRMatrixOwnsRowStarts(A) = 1;
      hypre_ParCSRMatrixOwnsColStarts(A) = 0;
   }
   else
   {
      hypre_ParCSRMatrixOwnsColStarts(A) = 1;
   }
#endif
}

void HypreParMatrix::GetDiag(Vector &diag) const
{
   const int size = Height();
   diag.SetSize(size);
#ifdef HYPRE_USING_GPU
   if (Device::Allows(Backend::CUDA_MASK | Backend::HIP_MASK))
   {
      MFEM_ASSERT(A->diag->memory_location == HYPRE_MEMORY_DEVICE, "");
      double *d_diag = diag.Write();
      const HYPRE_Int *A_diag_i = A->diag->i;
      const double *A_diag_d = A->diag->data;
      MFEM_FORALL(i, size, d_diag[i] = A_diag_d[A_diag_i[i]];);
   }
   else
#endif
   {
      diag.HostWrite();
      HostRead();
      for (int j = 0; j < size; j++)
      {
         diag(j) = A->diag->data[A->diag->i[j]];
         MFEM_ASSERT(A->diag->j[A->diag->i[j]] == j,
                     "the first entry in each row must be the diagonal one");
      }
      HypreRead();
   }
}

static void MakeSparseMatrixWrapper(int nrows, int ncols,
                                    HYPRE_Int *I, HYPRE_Int *J, double *data,
                                    SparseMatrix &wrapper)
{
#ifndef HYPRE_BIGINT
   SparseMatrix tmp(I, J, data, nrows, ncols, false, false, false);
#else
   int *mI = Memory<int>(nrows + 1);
   for (int i = 0; i <= nrows; i++)
   {
      mI[i] = internal::to_int(I[i]); // checks for overflow in debug mode
   }
   const int nnz = mI[nrows];
   int *mJ = Memory<int>(nnz);
   for (int j = 0; j < nnz; j++)
   {
      mJ[j] = internal::to_int(J[j]); // checks for overflow in debug mode
   }
   SparseMatrix tmp(mI, mJ, data, nrows, ncols, true, false, false);
#endif
   wrapper.Swap(tmp);
}

static void MakeWrapper(const hypre_CSRMatrix *mat,
                        const MemoryIJData &mem,
                        SparseMatrix &wrapper)
{
   const int nrows = internal::to_int(hypre_CSRMatrixNumRows(mat));
   const int ncols = internal::to_int(hypre_CSRMatrixNumCols(mat));
   const int nnz = internal::to_int(mat->num_nonzeros);
   const HYPRE_Int *I = mfem::HostRead(mem.I, nrows + 1);
   const HYPRE_Int *J = mfem::HostRead(mem.J, nnz);
   const double *data = mfem::HostRead(mem.data, nnz);
   MakeSparseMatrixWrapper(nrows, ncols,
                           const_cast<HYPRE_Int*>(I),
                           const_cast<HYPRE_Int*>(J),
                           const_cast<double*>(data),
                           wrapper);
}

void HypreParMatrix::GetDiag(SparseMatrix &diag) const
{
   MakeWrapper(A->diag, mem_diag, diag);
}

void HypreParMatrix::GetOffd(SparseMatrix &offd, HYPRE_BigInt* &cmap) const
{
   MakeWrapper(A->offd, mem_offd, offd);
   cmap = A->col_map_offd;
}

void HypreParMatrix::MergeDiagAndOffd(SparseMatrix &merged)
{
   HostRead();
   hypre_CSRMatrix *hypre_merged = hypre_MergeDiagAndOffd(A);
   HypreRead();
   // Wrap 'hypre_merged' as a SparseMatrix 'merged_tmp'
   SparseMatrix merged_tmp;
#if MFEM_HYPRE_VERSION >= 21600
   hypre_CSRMatrixBigJtoJ(hypre_merged);
#endif
   MakeSparseMatrixWrapper(
      internal::to_int(hypre_merged->num_rows),
      internal::to_int(hypre_merged->num_cols),
      hypre_merged->i,
      hypre_merged->j,
      hypre_merged->data,
      merged_tmp);
   // Deep copy 'merged_tmp' to 'merged' so that 'merged' does not need
   // 'hypre_merged'
   merged = merged_tmp;
   merged_tmp.Clear();
   hypre_CSRMatrixDestroy(hypre_merged);
}

void HypreParMatrix::GetBlocks(Array2D<HypreParMatrix*> &blocks,
                               bool interleaved_rows,
                               bool interleaved_cols) const
{
   int nr = blocks.NumRows();
   int nc = blocks.NumCols();

   hypre_ParCSRMatrix **hypre_blocks = new hypre_ParCSRMatrix*[nr * nc];
   HostRead();
   internal::hypre_ParCSRMatrixSplit(A, nr, nc, hypre_blocks,
                                     interleaved_rows, interleaved_cols);
   HypreRead();

   for (int i = 0; i < nr; i++)
   {
      for (int j = 0; j < nc; j++)
      {
         blocks[i][j] = new HypreParMatrix(hypre_blocks[i*nc + j]);
      }
   }

   delete [] hypre_blocks;
}

HypreParMatrix * HypreParMatrix::Transpose() const
{
   hypre_ParCSRMatrix * At;
   hypre_ParCSRMatrixTranspose(A, &At, 1);
   hypre_ParCSRMatrixSetNumNonzeros(At);

   hypre_MatvecCommPkgCreate(At);

   if ( M() == N() )
   {
      /* If the matrix is square, make sure that the first entry in each
         row is the diagonal one. */
      hypre_CSRMatrixReorder(hypre_ParCSRMatrixDiag(At));
   }

   return new HypreParMatrix(At);
}

#if MFEM_HYPRE_VERSION >= 21800
HypreParMatrix *HypreParMatrix::ExtractSubmatrix(const Array<int> &indices,
                                                 double threshold) const
{
   // hypre_ParCSRMatrixExtractSubmatrixFC works on host only, so we move this
   // matrix to host, temporarily:
   HostRead();

   if (!(A->comm))
   {
      hypre_MatvecCommPkgCreate(A);
   }

   hypre_ParCSRMatrix *submat;

   // Get number of rows stored on this processor
   int local_num_vars = hypre_CSRMatrixNumRows(hypre_ParCSRMatrixDiag(A));

   // Form hypre CF-splitting array designating submatrix as F-points (-1)
#ifdef hypre_IntArrayData
   // hypre_BoomerAMGCoarseParms needs CF_marker to be hypre_IntArray *
   hypre_IntArray *CF_marker;

   CF_marker = hypre_IntArrayCreate(local_num_vars);
   hypre_IntArrayInitialize_v2(CF_marker, HYPRE_MEMORY_HOST);
   hypre_IntArraySetConstantValues(CF_marker, 1);
#else
   Array<HYPRE_Int> CF_marker(local_num_vars);
   CF_marker = 1;
#endif
   for (int j=0; j<indices.Size(); j++)
   {
      if (indices[j] > local_num_vars)
      {
         MFEM_WARNING("WARNING : " << indices[j] << " > " << local_num_vars);
      }
#ifdef hypre_IntArrayData
      hypre_IntArrayData(CF_marker)[indices[j]] = -1;
#else
      CF_marker[indices[j]] = -1;
#endif
   }

   // Construct cpts_global array on hypre matrix structure
#if (MFEM_HYPRE_VERSION > 22300) || (MFEM_HYPRE_VERSION == 22300 && HYPRE_DEVELOP_NUMBER >=8)
   HYPRE_BigInt cpts_global[2];

   hypre_BoomerAMGCoarseParms(MPI_COMM_WORLD, local_num_vars, 1, NULL,
                              CF_marker, NULL, cpts_global);
#else
   HYPRE_BigInt *cpts_global;
   hypre_BoomerAMGCoarseParms(MPI_COMM_WORLD, local_num_vars, 1, NULL,
                              CF_marker, NULL, &cpts_global);
#endif

   // Extract submatrix into *submat
#ifdef hypre_IntArrayData
   hypre_ParCSRMatrixExtractSubmatrixFC(A, hypre_IntArrayData(CF_marker),
                                        cpts_global, "FF", &submat,
                                        threshold);
#else
   hypre_ParCSRMatrixExtractSubmatrixFC(A, CF_marker, cpts_global,
                                        "FF", &submat, threshold);
#endif

#if (MFEM_HYPRE_VERSION <= 22300) && !(MFEM_HYPRE_VERSION == 22300 && HYPRE_DEVELOP_NUMBER >=8)
   mfem_hypre_TFree(cpts_global);
#endif
#ifdef hypre_IntArrayData
   hypre_IntArrayDestroy(CF_marker);
#endif

   HypreRead(); // restore the matrix location to the default hypre location

   return new HypreParMatrix(submat);
}
#endif

HYPRE_Int HypreParMatrix::Mult(HypreParVector &x, HypreParVector &y,
                               double a, double b) const
{
   x.HypreRead();
   (b == 0.0) ? y.HypreWrite() : y.HypreReadWrite();
   return hypre_ParCSRMatrixMatvec(a, A, x, b, y);
}

void HypreParMatrix::Mult(double a, const Vector &x, double b, Vector &y) const
{
   MFEM_ASSERT(x.Size() == Width(), "invalid x.Size() = " << x.Size()
               << ", expected size = " << Width());
   MFEM_ASSERT(y.Size() == Height(), "invalid y.Size() = " << y.Size()
               << ", expected size = " << Height());

   if (X == NULL)
   {
      X = new HypreParVector(A->comm,
                             GetGlobalNumCols(),
                             nullptr,
                             GetColStarts());
      Y = new HypreParVector(A->comm,
                             GetGlobalNumRows(),
                             nullptr,
                             GetRowStarts());
   }

   const bool xshallow = CanShallowCopy(x.GetMemory(), GetHypreMemoryClass());
   const bool yshallow = CanShallowCopy(y.GetMemory(), GetHypreMemoryClass());

   if (xshallow)
   {
      X->WrapMemoryRead(x.GetMemory());
   }
   else
   {
      if (auxX.Empty()) { auxX.New(NumCols(), GetHypreMemoryType()); }
      auxX.CopyFrom(x.GetMemory(), auxX.Capacity());  // Deep copy
      X->WrapMemoryRead(auxX);
   }

   if (yshallow)
   {
      if (b != 0.0) { Y->WrapMemoryReadWrite(y.GetMemory()); }
      else { Y->WrapMemoryWrite(y.GetMemory()); }
   }
   else
   {
      if (auxY.Empty()) { auxY.New(NumRows(), GetHypreMemoryType()); }
      if (b != 0.0)
      {
         auxY.CopyFrom(y.GetMemory(), auxY.Capacity());  // Deep copy
         Y->WrapMemoryReadWrite(auxY);
      }
      else
      {
         Y->WrapMemoryWrite(auxY);
      }
   }

   hypre_ParCSRMatrixMatvec(a, A, *X, b, *Y);

   if (!yshallow) { y = *Y; }  // Deep copy
}

void HypreParMatrix::MultTranspose(double a, const Vector &x,
                                   double b, Vector &y) const
{
   MFEM_ASSERT(x.Size() == Height(), "invalid x.Size() = " << x.Size()
               << ", expected size = " << Height());
   MFEM_ASSERT(y.Size() == Width(), "invalid y.Size() = " << y.Size()
               << ", expected size = " << Width());

   // Note: x has the dimensions of Y (height), and
   //       y has the dimensions of X (width)
   if (X == NULL)
   {
      X = new HypreParVector(A->comm,
                             GetGlobalNumCols(),
                             nullptr,
                             GetColStarts());
      Y = new HypreParVector(A->comm,
                             GetGlobalNumRows(),
                             nullptr,
                             GetRowStarts());
   }

   const bool xshallow = CanShallowCopy(x.GetMemory(), GetHypreMemoryClass());
   const bool yshallow = CanShallowCopy(y.GetMemory(), GetHypreMemoryClass());

   // x <--> Y
   if (xshallow)
   {
      Y->WrapMemoryRead(x.GetMemory());
   }
   else
   {
      if (auxY.Empty()) { auxY.New(NumRows(), GetHypreMemoryType()); }
      auxY.CopyFrom(x.GetMemory(), auxY.Capacity());  // Deep copy
      Y->WrapMemoryRead(auxY);
   }

   // y <--> X
   if (yshallow)
   {
      if (b != 0.0) { X->WrapMemoryReadWrite(y.GetMemory()); }
      else { X->WrapMemoryWrite(y.GetMemory()); }
   }
   else
   {
      if (auxX.Empty()) { auxX.New(NumCols(), GetHypreMemoryType()); }
      if (b != 0.0)
      {
         auxX.CopyFrom(y.GetMemory(), auxX.Capacity());  // Deep copy
         X->WrapMemoryReadWrite(auxX);
      }
      else
      {
         X->WrapMemoryWrite(auxX);
      }
   }

   hypre_ParCSRMatrixMatvecT(a, A, *Y, b, *X);

   if (!yshallow) { y = *X; }  // Deep copy
}

HYPRE_Int HypreParMatrix::Mult(HYPRE_ParVector x, HYPRE_ParVector y,
                               double a, double b) const
{
   return hypre_ParCSRMatrixMatvec(a, A, (hypre_ParVector *) x, b,
                                   (hypre_ParVector *) y);
}

HYPRE_Int HypreParMatrix::MultTranspose(HypreParVector & x, HypreParVector & y,
                                        double a, double b) const
{
   x.HypreRead();
   (b == 0.0) ? y.HypreWrite() : y.HypreReadWrite();
   return hypre_ParCSRMatrixMatvecT(a, A, x, b, y);
}

void HypreParMatrix::AbsMult(double a, const Vector &x,
                             double b, Vector &y) const
{
   MFEM_ASSERT(x.Size() == Width(), "invalid x.Size() = " << x.Size()
               << ", expected size = " << Width());
   MFEM_ASSERT(y.Size() == Height(), "invalid y.Size() = " << y.Size()
               << ", expected size = " << Height());

   auto x_data = x.HostRead();
   auto y_data = (b == 0.0) ? y.HostWrite() : y.HostReadWrite();

   HostRead();
   internal::hypre_ParCSRMatrixAbsMatvec(A, a, const_cast<double*>(x_data),
                                         b, y_data);
   HypreRead();
}

void HypreParMatrix::AbsMultTranspose(double a, const Vector &x,
                                      double b, Vector &y) const
{
   MFEM_ASSERT(x.Size() == Height(), "invalid x.Size() = " << x.Size()
               << ", expected size = " << Height());
   MFEM_ASSERT(y.Size() == Width(), "invalid y.Size() = " << y.Size()
               << ", expected size = " << Width());

   auto x_data = x.HostRead();
   auto y_data = (b == 0.0) ? y.HostWrite() : y.HostReadWrite();

   HostRead();
   internal::hypre_ParCSRMatrixAbsMatvecT(A, a, const_cast<double*>(x_data),
                                          b, y_data);
   HypreRead();
}

HypreParMatrix* HypreParMatrix::LeftDiagMult(const SparseMatrix &D,
                                             HYPRE_BigInt* row_starts) const
{
   const bool assumed_partition = HYPRE_AssumedPartitionCheck();
   const bool row_starts_given = (row_starts != NULL);
   if (!row_starts_given)
   {
      row_starts = hypre_ParCSRMatrixRowStarts(A);
      MFEM_VERIFY(D.Height() == hypre_CSRMatrixNumRows(A->diag),
                  "the matrix D is NOT compatible with the row starts of"
                  " this HypreParMatrix, row_starts must be given.");
   }
   else
   {
      int offset;
      if (assumed_partition)
      {
         offset = 0;
      }
      else
      {
         MPI_Comm_rank(GetComm(), &offset);
      }
      int local_num_rows = row_starts[offset+1]-row_starts[offset];
      MFEM_VERIFY(local_num_rows == D.Height(), "the number of rows in D is "
                  " not compatible with the given row_starts");
   }
   // D.Width() will be checked for compatibility by the SparseMatrix
   // multiplication function, mfem::Mult(), called below.

   int part_size;
   HYPRE_BigInt global_num_rows;
   if (assumed_partition)
   {
      part_size = 2;
      if (row_starts_given)
      {
         global_num_rows = row_starts[2];
         // Here, we use row_starts[2], so row_starts must come from the
         // methods GetDofOffsets/GetTrueDofOffsets of ParFiniteElementSpace
         // (HYPRE's partitions have only 2 entries).
      }
      else
      {
         global_num_rows = hypre_ParCSRMatrixGlobalNumRows(A);
      }
   }
   else
   {
      MPI_Comm_size(GetComm(), &part_size);
      global_num_rows = row_starts[part_size];
      part_size++;
   }

   HYPRE_BigInt *col_starts = hypre_ParCSRMatrixColStarts(A);
   HYPRE_BigInt *col_map_offd;

   // get the diag and offd blocks as SparseMatrix wrappers
   SparseMatrix A_diag, A_offd;
   GetDiag(A_diag);
   GetOffd(A_offd, col_map_offd);

   // Multiply the diag and offd blocks with D -- these products will be the
   // diag and offd blocks of the output HypreParMatrix, DA.
   SparseMatrix* DA_diag = mfem::Mult(D, A_diag);
   SparseMatrix* DA_offd = mfem::Mult(D, A_offd);

   // Copy row_starts, col_starts, and col_map_offd; ownership of these arrays
   // will be given to the newly constructed output HypreParMatrix, DA.
   HYPRE_BigInt *new_row_starts =
      DuplicateAs<HYPRE_BigInt>(row_starts, part_size, false);
   HYPRE_BigInt *new_col_starts =
      (row_starts == col_starts ? new_row_starts :
       DuplicateAs<HYPRE_BigInt>(col_starts, part_size, false));
   HYPRE_BigInt *new_col_map_offd =
      DuplicateAs<HYPRE_BigInt>(col_map_offd, A_offd.Width());

   // Ownership of DA_diag and DA_offd is transfered to the HypreParMatrix
   // constructor.
   const bool own_diag_offd = true;

   // Create the output HypreParMatrix, DA, from DA_diag and DA_offd
   HypreParMatrix* DA =
      new HypreParMatrix(GetComm(),
                         global_num_rows, hypre_ParCSRMatrixGlobalNumCols(A),
                         new_row_starts, new_col_starts,
                         DA_diag, DA_offd, new_col_map_offd,
                         own_diag_offd);

#if MFEM_HYPRE_VERSION <= 22200
   // Give ownership of row_starts, col_starts, and col_map_offd to DA
   hypre_ParCSRMatrixSetRowStartsOwner(DA->A, 1);
   hypre_ParCSRMatrixSetColStartsOwner(DA->A, 1);
#else
   mfem_hypre_TFree_host(new_row_starts);
   mfem_hypre_TFree_host(new_col_starts);
#endif
   DA->colMapOwner = 1;

   return DA;
}

void HypreParMatrix::ScaleRows(const Vector &diag)
{
   if (hypre_CSRMatrixNumRows(A->diag) != hypre_CSRMatrixNumRows(A->offd))
   {
      mfem_error("Row does not match");
   }

   if (hypre_CSRMatrixNumRows(A->diag) != diag.Size())
   {
      mfem_error("Note the Vector diag is not of compatible dimensions with A\n");
   }

   HostReadWrite();
   diag.HostRead();

   int size = Height();
   double     *Adiag_data   = hypre_CSRMatrixData(A->diag);
   HYPRE_Int  *Adiag_i      = hypre_CSRMatrixI(A->diag);

   double     *Aoffd_data   = hypre_CSRMatrixData(A->offd);
   HYPRE_Int  *Aoffd_i      = hypre_CSRMatrixI(A->offd);
   double val;
   HYPRE_Int jj;
   for (int i(0); i < size; ++i)
   {
      val = diag[i];
      for (jj = Adiag_i[i]; jj < Adiag_i[i+1]; ++jj)
      {
         Adiag_data[jj] *= val;
      }
      for (jj = Aoffd_i[i]; jj < Aoffd_i[i+1]; ++jj)
      {
         Aoffd_data[jj] *= val;
      }
   }

   HypreRead();
}

void HypreParMatrix::InvScaleRows(const Vector &diag)
{
   if (hypre_CSRMatrixNumRows(A->diag) != hypre_CSRMatrixNumRows(A->offd))
   {
      mfem_error("Row does not match");
   }

   if (hypre_CSRMatrixNumRows(A->diag) != diag.Size())
   {
      mfem_error("Note the Vector diag is not of compatible dimensions with A\n");
   }

   HostReadWrite();
   diag.HostRead();

   int size = Height();
   double     *Adiag_data   = hypre_CSRMatrixData(A->diag);
   HYPRE_Int  *Adiag_i      = hypre_CSRMatrixI(A->diag);


   double     *Aoffd_data   = hypre_CSRMatrixData(A->offd);
   HYPRE_Int  *Aoffd_i      = hypre_CSRMatrixI(A->offd);
   double val;
   HYPRE_Int jj;
   for (int i(0); i < size; ++i)
   {
#ifdef MFEM_DEBUG
      if (0.0 == diag(i))
      {
         mfem_error("HypreParMatrix::InvDiagScale : Division by 0");
      }
#endif
      val = 1./diag(i);
      for (jj = Adiag_i[i]; jj < Adiag_i[i+1]; ++jj)
      {
         Adiag_data[jj] *= val;
      }
      for (jj = Aoffd_i[i]; jj < Aoffd_i[i+1]; ++jj)
      {
         Aoffd_data[jj] *= val;
      }
   }

   HypreRead();
}

void HypreParMatrix::operator*=(double s)
{
   if (hypre_CSRMatrixNumRows(A->diag) != hypre_CSRMatrixNumRows(A->offd))
   {
      mfem_error("Row does not match");
   }

   HostReadWrite();

   HYPRE_Int size=hypre_CSRMatrixNumRows(A->diag);
   HYPRE_Int jj;

   double     *Adiag_data   = hypre_CSRMatrixData(A->diag);
   HYPRE_Int  *Adiag_i      = hypre_CSRMatrixI(A->diag);
   for (jj = 0; jj < Adiag_i[size]; ++jj)
   {
      Adiag_data[jj] *= s;
   }

   double     *Aoffd_data   = hypre_CSRMatrixData(A->offd);
   HYPRE_Int  *Aoffd_i      = hypre_CSRMatrixI(A->offd);
   for (jj = 0; jj < Aoffd_i[size]; ++jj)
   {
      Aoffd_data[jj] *= s;
   }

   HypreRead();
}

static void get_sorted_rows_cols(const Array<int> &rows_cols,
                                 Array<HYPRE_Int> &hypre_sorted)
{
   rows_cols.HostRead();
   hypre_sorted.SetSize(rows_cols.Size());
   bool sorted = true;
   for (int i = 0; i < rows_cols.Size(); i++)
   {
      hypre_sorted[i] = rows_cols[i];
      if (i && rows_cols[i-1] > rows_cols[i]) { sorted = false; }
   }
   if (!sorted) { hypre_sorted.Sort(); }
}

void HypreParMatrix::Threshold(double threshold)
{
   int ierr = 0;

   MPI_Comm comm;
   hypre_CSRMatrix * csr_A;
   hypre_CSRMatrix * csr_A_wo_z;
   hypre_ParCSRMatrix * parcsr_A_ptr;
   HYPRE_BigInt * row_starts = NULL; HYPRE_BigInt * col_starts = NULL;
   HYPRE_BigInt row_start = -1;   HYPRE_BigInt row_end = -1;
   HYPRE_BigInt col_start = -1;   HYPRE_BigInt col_end = -1;

   comm = hypre_ParCSRMatrixComm(A);

   ierr += hypre_ParCSRMatrixGetLocalRange(A,
                                           &row_start,&row_end,
                                           &col_start,&col_end );

   row_starts = hypre_ParCSRMatrixRowStarts(A);
   col_starts = hypre_ParCSRMatrixColStarts(A);

#if MFEM_HYPRE_VERSION <= 22200
   bool old_owns_row = hypre_ParCSRMatrixOwnsRowStarts(A);
   bool old_owns_col = hypre_ParCSRMatrixOwnsColStarts(A);
#endif
   HYPRE_BigInt global_num_rows = hypre_ParCSRMatrixGlobalNumRows(A);
   HYPRE_BigInt global_num_cols = hypre_ParCSRMatrixGlobalNumCols(A);
   parcsr_A_ptr = hypre_ParCSRMatrixCreate(comm, global_num_rows,
                                           global_num_cols,
                                           row_starts, col_starts,
                                           0, 0, 0);
#if MFEM_HYPRE_VERSION <= 22200
   hypre_ParCSRMatrixOwnsRowStarts(parcsr_A_ptr) = old_owns_row;
   hypre_ParCSRMatrixOwnsColStarts(parcsr_A_ptr) = old_owns_col;
   hypre_ParCSRMatrixOwnsRowStarts(A) = 0;
   hypre_ParCSRMatrixOwnsColStarts(A) = 0;
#endif

   csr_A = hypre_MergeDiagAndOffd(A);

   // Free A, if owned
   Destroy();
   Init();

   csr_A_wo_z = hypre_CSRMatrixDeleteZeros(csr_A,threshold);

   /* hypre_CSRMatrixDeleteZeros will return a NULL pointer rather than a usable
      CSR matrix if it finds no non-zeros */
   if (csr_A_wo_z == NULL)
   {
      csr_A_wo_z = csr_A;
   }
   else
   {
      ierr += hypre_CSRMatrixDestroy(csr_A);
   }

   /* TODO: GenerateDiagAndOffd() uses an int array of size equal to the number
      of columns in csr_A_wo_z which is the global number of columns in A. This
      does not scale well. */
   ierr += GenerateDiagAndOffd(csr_A_wo_z,parcsr_A_ptr,
                               col_start,col_end);

   ierr += hypre_CSRMatrixDestroy(csr_A_wo_z);

   MFEM_VERIFY(ierr == 0, "");

   A = parcsr_A_ptr;

   hypre_ParCSRMatrixSetNumNonzeros(A);
   /* Make sure that the first entry in each row is the diagonal one. */
#if MFEM_HYPRE_VERSION <= 22200
   if (row_starts == col_starts)
#else
   if ((row_starts[0] == col_starts[0]) &&
       (row_starts[1] == col_starts[1]))
#endif
   {
      hypre_CSRMatrixReorder(hypre_ParCSRMatrixDiag(A));
   }
   hypre_MatvecCommPkgCreate(A);
   height = GetNumRows();
   width = GetNumCols();
}

void HypreParMatrix::DropSmallEntries(double tol)
{
   HYPRE_Int old_err = hypre_error_flag;
   hypre_error_flag = 0;

#if MFEM_HYPRE_VERSION < 21400

   double threshold = 0.0;
   if (tol > 0.0)
   {
      HYPRE_Int *diag_I = A->diag->i,    *offd_I = A->offd->i;
      double    *diag_d = A->diag->data, *offd_d = A->offd->data;
      HYPRE_Int local_num_rows = A->diag->num_rows;
      double max_l2_row_norm = 0.0;
      Vector row;
      for (HYPRE_Int r = 0; r < local_num_rows; r++)
      {
         row.SetDataAndSize(diag_d + diag_I[r], diag_I[r+1]-diag_I[r]);
         double l2_row_norm = row.Norml2();
         row.SetDataAndSize(offd_d + offd_I[r], offd_I[r+1]-offd_I[r]);
         l2_row_norm = std::hypot(l2_row_norm, row.Norml2());
         max_l2_row_norm = std::max(max_l2_row_norm, l2_row_norm);
      }
      double loc_max_l2_row_norm = max_l2_row_norm;
      MPI_Allreduce(&loc_max_l2_row_norm, &max_l2_row_norm, 1, MPI_DOUBLE,
                    MPI_MAX, A->comm);
      threshold = tol * max_l2_row_norm;
   }

   Threshold(threshold);

#elif MFEM_HYPRE_VERSION < 21800

   HYPRE_Int err_flag = hypre_ParCSRMatrixDropSmallEntries(A, tol);
   MFEM_VERIFY(!err_flag, "error encountered: error code = " << err_flag);

#else

   HYPRE_Int err_flag = hypre_ParCSRMatrixDropSmallEntries(A, tol, 2);
   MFEM_VERIFY(!err_flag, "error encountered: error code = " << err_flag);

#endif

   hypre_error_flag = old_err;
}

void HypreParMatrix::EliminateRowsCols(const Array<int> &rows_cols,
                                       const HypreParVector &x,
                                       HypreParVector &b)
{
   Array<HYPRE_Int> rc_sorted;
   get_sorted_rows_cols(rows_cols, rc_sorted);

   internal::hypre_ParCSRMatrixEliminateAXB(
      A, rc_sorted.Size(), rc_sorted.GetData(), x, b);
}

HypreParMatrix* HypreParMatrix::EliminateRowsCols(const Array<int> &rows_cols)
{
   Array<HYPRE_Int> rc_sorted;
   get_sorted_rows_cols(rows_cols, rc_sorted);

   hypre_ParCSRMatrix* Ae;
   HostReadWrite();
   internal::hypre_ParCSRMatrixEliminateAAe(
      A, &Ae, rc_sorted.Size(), rc_sorted.GetData());
   HypreRead();

   return new HypreParMatrix(Ae, true);
}

HypreParMatrix* HypreParMatrix::EliminateCols(const Array<int> &cols)
{
   Array<HYPRE_Int> rc_sorted;
   get_sorted_rows_cols(cols, rc_sorted);

   hypre_ParCSRMatrix* Ae;
   HostReadWrite();
   internal::hypre_ParCSRMatrixEliminateAAe(
      A, &Ae, rc_sorted.Size(), rc_sorted.GetData(), 1);
   HypreRead();

   return new HypreParMatrix(Ae, true);
}

void HypreParMatrix::EliminateRows(const Array<int> &rows)
{
   if (rows.Size() > 0)
   {
      Array<HYPRE_Int> r_sorted;
      get_sorted_rows_cols(rows, r_sorted);
      HostReadWrite();
      internal::hypre_ParCSRMatrixEliminateRows(A, r_sorted.Size(),
                                                r_sorted.GetData());
      HypreRead();
   }
}

void HypreParMatrix::EliminateBC(const HypreParMatrix &Ae,
                                 const Array<int> &ess_dof_list,
                                 const Vector &x, Vector &b) const
{
   // b -= Ae*x
   Ae.Mult(-1.0, x, 1.0, b);

   // All operations below are local, so we can skip them if ess_dof_list is
   // empty on this processor to avoid potential host <--> device transfers.
   if (ess_dof_list.Size() == 0) { return; }

   HostRead();
   hypre_CSRMatrix *A_diag = hypre_ParCSRMatrixDiag(A);
   double *data = hypre_CSRMatrixData(A_diag);
   HYPRE_Int *I = hypre_CSRMatrixI(A_diag);
#ifdef MFEM_DEBUG
   HYPRE_Int    *J   = hypre_CSRMatrixJ(A_diag);
   hypre_CSRMatrix *A_offd = hypre_ParCSRMatrixOffd(A);
   HYPRE_Int *I_offd = hypre_CSRMatrixI(A_offd);
   double *data_offd = hypre_CSRMatrixData(A_offd);
#endif

   ess_dof_list.HostRead();
   x.HostRead();
   b.HostReadWrite();

   for (int i = 0; i < ess_dof_list.Size(); i++)
   {
      int r = ess_dof_list[i];
      b(r) = data[I[r]] * x(r);
#ifdef MFEM_DEBUG
      MFEM_ASSERT(I[r] < I[r+1], "empty row found!");
      // Check that in the rows specified by the ess_dof_list, the matrix A has
      // only one entry -- the diagonal.
      // if (I[r+1] != I[r]+1 || J[I[r]] != r || I_offd[r] != I_offd[r+1])
      if (J[I[r]] != r)
      {
         MFEM_ABORT("the diagonal entry must be the first entry in the row!");
      }
      for (int j = I[r]+1; j < I[r+1]; j++)
      {
         if (data[j] != 0.0)
         {
            MFEM_ABORT("all off-diagonal entries must be zero!");
         }
      }
      for (int j = I_offd[r]; j < I_offd[r+1]; j++)
      {
         if (data_offd[j] != 0.0)
         {
            MFEM_ABORT("all off-diagonal entries must be zero!");
         }
      }
#endif
   }
   HypreRead();
}

void HypreParMatrix::Print(const char *fname, HYPRE_Int offi,
                           HYPRE_Int offj) const
{
   HostRead();
   hypre_ParCSRMatrixPrintIJ(A,offi,offj,fname);
   HypreRead();
}

void HypreParMatrix::Read(MPI_Comm comm, const char *fname)
{
   Destroy();
   Init();

   HYPRE_Int base_i, base_j;
   hypre_ParCSRMatrixReadIJ(comm, fname, &base_i, &base_j, &A);
   hypre_ParCSRMatrixSetNumNonzeros(A);

   hypre_MatvecCommPkgCreate(A);

   height = GetNumRows();
   width = GetNumCols();
}

void HypreParMatrix::Read_IJMatrix(MPI_Comm comm, const char *fname)
{
   Destroy();
   Init();

   HYPRE_IJMatrix A_ij;
   HYPRE_IJMatrixRead(fname, comm, 5555, &A_ij); // HYPRE_PARCSR = 5555

   HYPRE_ParCSRMatrix A_parcsr;
   HYPRE_IJMatrixGetObject(A_ij, (void**) &A_parcsr);

   A = (hypre_ParCSRMatrix*)A_parcsr;

   hypre_ParCSRMatrixSetNumNonzeros(A);

   hypre_MatvecCommPkgCreate(A);

   height = GetNumRows();
   width = GetNumCols();
}

void HypreParMatrix::PrintCommPkg(std::ostream &os) const
{
   hypre_ParCSRCommPkg *comm_pkg = A->comm_pkg;
   MPI_Comm comm = A->comm;
   char c = '\0';
   const int tag = 46801;
   int myid, nproc;
   MPI_Comm_rank(comm, &myid);
   MPI_Comm_size(comm, &nproc);

   if (myid != 0)
   {
      MPI_Recv(&c, 1, MPI_CHAR, myid-1, tag, comm, MPI_STATUS_IGNORE);
   }
   else
   {
      os << "\nHypreParMatrix: hypre_ParCSRCommPkg:\n";
   }
   os << "Rank " << myid << ":\n"
      "   number of sends  = " << comm_pkg->num_sends <<
      " (" << sizeof(double)*comm_pkg->send_map_starts[comm_pkg->num_sends] <<
      " bytes)\n"
      "   number of recvs  = " << comm_pkg->num_recvs <<
      " (" << sizeof(double)*comm_pkg->recv_vec_starts[comm_pkg->num_recvs] <<
      " bytes)\n";
   if (myid != nproc-1)
   {
      os << std::flush;
      MPI_Send(&c, 1, MPI_CHAR, myid+1, tag, comm);
   }
   else
   {
      os << std::endl;
   }
   MPI_Barrier(comm);
}

void HypreParMatrix::PrintHash(std::ostream &os) const
{
   HashFunction hf;

   os << "global number of rows    : " << A->global_num_rows << '\n'
      << "global number of columns : " << A->global_num_cols << '\n'
      << "first row index : " << A->first_row_index << '\n'
      << " last row index : " << A->last_row_index << '\n'
      << "first col diag  : " << A->first_col_diag << '\n'
      << " last col diag  : " << A->last_col_diag << '\n'
      << "number of nonzeros : " << A->num_nonzeros << '\n';
   // diagonal, off-diagonal
   hypre_CSRMatrix *csr = A->diag;
   const char *csr_name = "diag";
   for (int m = 0; m < 2; m++)
   {
      auto csr_nnz = csr->i[csr->num_rows];
      os << csr_name << " num rows : " << csr->num_rows << '\n'
         << csr_name << " num cols : " << csr->num_cols << '\n'
         << csr_name << " num nnz  : " << csr->num_nonzeros << '\n'
         << csr_name << " i last   : " << csr_nnz
         << (csr_nnz == csr->num_nonzeros ?
             " [good]" : " [** BAD **]") << '\n';
      hf.AppendInts(csr->i, csr->num_rows + 1);
      os << csr_name << " i     hash : " << hf.GetHash() << '\n';
      os << csr_name << " j     hash : ";
      if (csr->j == nullptr)
      {
         os << "(null)\n";
      }
      else
      {
         hf.AppendInts(csr->j, csr_nnz);
         os << hf.GetHash() << '\n';
      }
#if MFEM_HYPRE_VERSION >= 21600
      os << csr_name << " big j hash : ";
      if (csr->big_j == nullptr)
      {
         os << "(null)\n";
      }
      else
      {
         hf.AppendInts(csr->big_j, csr_nnz);
         os << hf.GetHash() << '\n';
      }
#endif
      os << csr_name << " data  hash : ";
      if (csr->data == nullptr)
      {
         os << "(null)\n";
      }
      else
      {
         hf.AppendDoubles(csr->data, csr_nnz);
         os << hf.GetHash() << '\n';
      }

      csr = A->offd;
      csr_name = "offd";
   }

   hf.AppendInts(A->col_map_offd, A->offd->num_cols);
   os << "col map offd hash : " << hf.GetHash() << '\n';
}

inline void delete_hypre_ParCSRMatrixColMapOffd(hypre_ParCSRMatrix *A)
{
   HYPRE_BigInt  *A_col_map_offd = hypre_ParCSRMatrixColMapOffd(A);
   int size = hypre_CSRMatrixNumCols(hypre_ParCSRMatrixOffd(A));
   Memory<HYPRE_BigInt>(A_col_map_offd, size, true).Delete();
}

void HypreParMatrix::Destroy()
{
   if ( X != NULL ) { delete X; }
   if ( Y != NULL ) { delete Y; }
   auxX.Delete();
   auxY.Delete();

   if (A == NULL) { return; }

#ifdef HYPRE_USING_GPU
   if (ParCSROwner && (diagOwner < 0 || offdOwner < 0))
   {
      // Put the "host" or "hypre" pointers in {i,j,data} of A->{diag,offd}, so
      // that they can be destroyed by hypre when hypre_ParCSRMatrixDestroy(A)
      // is called below.

      // Check that if both diagOwner and offdOwner are negative then they have
      // the same value.
      MFEM_VERIFY(!(diagOwner < 0 && offdOwner < 0) || diagOwner == offdOwner,
                  "invalid state");

      MemoryClass mc = (diagOwner == -1 || offdOwner == -1) ?
                       Device::GetHostMemoryClass() : GetHypreMemoryClass();
      Write(mc, diagOwner < 0, offdOwner <0);
   }
#endif

   mem_diag.I.Delete();
   mem_diag.J.Delete();
   mem_diag.data.Delete();
   if (diagOwner >= 0)
   {
      hypre_CSRMatrixI(A->diag) = NULL;
      hypre_CSRMatrixJ(A->diag) = NULL;
      hypre_CSRMatrixData(A->diag) = NULL;
   }
   mem_offd.I.Delete();
   mem_offd.J.Delete();
   mem_offd.data.Delete();
   if (offdOwner >= 0)
   {
      hypre_CSRMatrixI(A->offd) = NULL;
      hypre_CSRMatrixJ(A->offd) = NULL;
      hypre_CSRMatrixData(A->offd) = NULL;
   }
   if (colMapOwner >= 0)
   {
      if (colMapOwner & 1)
      {
         delete_hypre_ParCSRMatrixColMapOffd(A);
      }
      hypre_ParCSRMatrixColMapOffd(A) = NULL;
   }

   if (ParCSROwner)
   {
      hypre_ParCSRMatrixDestroy(A);
   }
}

#if MFEM_HYPRE_VERSION >= 21800

void BlockInverseScale(const HypreParMatrix *A, HypreParMatrix *C,
                       const Vector *b, HypreParVector *d,
                       int blocksize, BlockInverseScaleJob job)
{
   if (job == BlockInverseScaleJob::MATRIX_ONLY ||
       job == BlockInverseScaleJob::MATRIX_AND_RHS)
   {
      hypre_ParCSRMatrix *C_hypre;
      hypre_ParcsrBdiagInvScal(*A, blocksize, &C_hypre);
      hypre_ParCSRMatrixDropSmallEntries(C_hypre, 1e-15, 1);
      C->WrapHypreParCSRMatrix(C_hypre);
   }

   if (job == BlockInverseScaleJob::RHS_ONLY ||
       job == BlockInverseScaleJob::MATRIX_AND_RHS)
   {
      HypreParVector b_Hypre(A->GetComm(),
                             A->GetGlobalNumRows(),
                             b->GetData(), A->GetRowStarts());
      hypre_ParVector *d_hypre;
      hypre_ParvecBdiagInvScal(b_Hypre, blocksize, &d_hypre, *A);

      d->WrapHypreParVector(d_hypre, true);
   }
}

#endif

#if MFEM_HYPRE_VERSION < 21400

HypreParMatrix *Add(double alpha, const HypreParMatrix &A,
                    double beta,  const HypreParMatrix &B)
{
   hypre_ParCSRMatrix *C_hypre =
      internal::hypre_ParCSRMatrixAdd(const_cast<HypreParMatrix &>(A),
                                      const_cast<HypreParMatrix &>(B));
   MFEM_VERIFY(C_hypre, "error in hypre_ParCSRMatrixAdd");

   hypre_MatvecCommPkgCreate(C_hypre);
   HypreParMatrix *C = new HypreParMatrix(C_hypre);
   *C = 0.0;
   C->Add(alpha, A);
   C->Add(beta, B);

   return C;
}

HypreParMatrix * ParAdd(const HypreParMatrix *A, const HypreParMatrix *B)
{
   hypre_ParCSRMatrix * C = internal::hypre_ParCSRMatrixAdd(*A,*B);

   hypre_MatvecCommPkgCreate(C);

   return new HypreParMatrix(C);
}

#else

HypreParMatrix *Add(double alpha, const HypreParMatrix &A,
                    double beta,  const HypreParMatrix &B)
{
   hypre_ParCSRMatrix *C;
#if MFEM_HYPRE_VERSION <= 22000
   hypre_ParcsrAdd(alpha, A, beta, B, &C);
#else
   hypre_ParCSRMatrixAdd(alpha, A, beta, B, &C);
#endif
   hypre_MatvecCommPkgCreate(C);

   return new HypreParMatrix(C);
}

HypreParMatrix * ParAdd(const HypreParMatrix *A, const HypreParMatrix *B)
{
   hypre_ParCSRMatrix *C;
#if MFEM_HYPRE_VERSION <= 22000
   hypre_ParcsrAdd(1.0, *A, 1.0, *B, &C);
#else
   hypre_ParCSRMatrixAdd(1.0, *A, 1.0, *B, &C);
#endif

   return new HypreParMatrix(C);
}

#endif

HypreParMatrix * ParMult(const HypreParMatrix *A, const HypreParMatrix *B,
                         bool own_matrix)
{
   hypre_ParCSRMatrix * ab;
#ifdef HYPRE_USING_GPU
   ab = hypre_ParCSRMatMat(*A, *B);
#else
   ab = hypre_ParMatmul(*A,*B);
#endif
   hypre_ParCSRMatrixSetNumNonzeros(ab);

   hypre_MatvecCommPkgCreate(ab);
   HypreParMatrix *C = new HypreParMatrix(ab);
   if (own_matrix)
   {
      C->CopyRowStarts();
      C->CopyColStarts();
   }
   return C;
}

HypreParMatrix * RAP(const HypreParMatrix *A, const HypreParMatrix *P)
{
   hypre_ParCSRMatrix * rap;

#ifdef HYPRE_USING_GPU
   // FIXME: this way of computing Pt A P can completely eliminate zero rows
   //        from the sparsity pattern of the product which prevents
   //        EliminateZeroRows() from working correctly. This issue is observed
   //        in ex28p.
   // Quick fix: add a diagonal matrix with 0 diagonal.
   // Maybe use hypre_CSRMatrixCheckDiagFirst to see if we need the fix.
   {
      hypre_ParCSRMatrix *Q = hypre_ParCSRMatMat(*A,*P);
      const bool keepTranspose = false;
      rap = hypre_ParCSRTMatMatKT(*P,Q,keepTranspose);
      hypre_ParCSRMatrixDestroy(Q);

      // alternative:
      // hypre_ParCSRMatrixRAPKT
   }
#else
#if MFEM_HYPRE_VERSION <= 22200
   HYPRE_Int P_owns_its_col_starts =
      hypre_ParCSRMatrixOwnsColStarts((hypre_ParCSRMatrix*)(*P));
#endif

   hypre_BoomerAMGBuildCoarseOperator(*P,*A,*P,&rap);

#if MFEM_HYPRE_VERSION <= 22200
   /* Warning: hypre_BoomerAMGBuildCoarseOperator steals the col_starts
      from P (even if it does not own them)! */
   hypre_ParCSRMatrixSetRowStartsOwner(rap,0);
   hypre_ParCSRMatrixSetColStartsOwner(rap,0);
   if (P_owns_its_col_starts)
   {
      hypre_ParCSRMatrixSetColStartsOwner(*P, 1);
   }
#endif
#endif

   hypre_ParCSRMatrixSetNumNonzeros(rap);
   // hypre_MatvecCommPkgCreate(rap);

   return new HypreParMatrix(rap);
}

HypreParMatrix * RAP(const HypreParMatrix * Rt, const HypreParMatrix *A,
                     const HypreParMatrix *P)
{
   hypre_ParCSRMatrix * rap;

#ifdef HYPRE_USING_GPU
   {
      hypre_ParCSRMatrix *Q = hypre_ParCSRMatMat(*A,*P);
      rap = hypre_ParCSRTMatMat(*Rt,Q);
      hypre_ParCSRMatrixDestroy(Q);
   }
#else
#if MFEM_HYPRE_VERSION <= 22200
   HYPRE_Int P_owns_its_col_starts =
      hypre_ParCSRMatrixOwnsColStarts((hypre_ParCSRMatrix*)(*P));
   HYPRE_Int Rt_owns_its_col_starts =
      hypre_ParCSRMatrixOwnsColStarts((hypre_ParCSRMatrix*)(*Rt));
#endif

   hypre_BoomerAMGBuildCoarseOperator(*Rt,*A,*P,&rap);

#if MFEM_HYPRE_VERSION <= 22200
   /* Warning: hypre_BoomerAMGBuildCoarseOperator steals the col_starts
      from Rt and P (even if they do not own them)! */
   hypre_ParCSRMatrixSetRowStartsOwner(rap,0);
   hypre_ParCSRMatrixSetColStartsOwner(rap,0);
   if (P_owns_its_col_starts)
   {
      hypre_ParCSRMatrixSetColStartsOwner(*P, 1);
   }
   if (Rt_owns_its_col_starts)
   {
      hypre_ParCSRMatrixSetColStartsOwner(*Rt, 1);
   }
#endif
#endif

   hypre_ParCSRMatrixSetNumNonzeros(rap);
   // hypre_MatvecCommPkgCreate(rap);

   return new HypreParMatrix(rap);
}

// Helper function for HypreParMatrixFromBlocks. Note that scalability to
// extremely large processor counts is limited by the use of MPI_Allgather.
void GatherBlockOffsetData(MPI_Comm comm, const int rank, const int nprocs,
                           const int num_loc, const Array<int> &offsets,
                           std::vector<int> &all_num_loc, const int numBlocks,
                           std::vector<std::vector<HYPRE_BigInt>> &blockProcOffsets,
                           std::vector<HYPRE_BigInt> &procOffsets,
                           std::vector<std::vector<int>> &procBlockOffsets,
                           HYPRE_BigInt &firstLocal, HYPRE_BigInt &globalNum)
{
   std::vector<std::vector<int>> all_block_num_loc(numBlocks);

   MPI_Allgather(&num_loc, 1, MPI_INT, all_num_loc.data(), 1, MPI_INT, comm);

   for (int j = 0; j < numBlocks; ++j)
   {
      all_block_num_loc[j].resize(nprocs);
      blockProcOffsets[j].resize(nprocs);

      const int blockNumRows = offsets[j + 1] - offsets[j];
      MPI_Allgather(&blockNumRows, 1, MPI_INT, all_block_num_loc[j].data(), 1,
                    MPI_INT, comm);
      blockProcOffsets[j][0] = 0;
      for (int i = 0; i < nprocs - 1; ++i)
      {
         blockProcOffsets[j][i + 1] = blockProcOffsets[j][i]
                                      + all_block_num_loc[j][i];
      }
   }

   firstLocal = 0;
   globalNum = 0;
   procOffsets[0] = 0;
   for (int i = 0; i < nprocs; ++i)
   {
      globalNum += all_num_loc[i];
      if (rank == 0)
      {
         MFEM_VERIFY(globalNum >= 0, "overflow in global size");
      }
      if (i < rank)
      {
         firstLocal += all_num_loc[i];
      }

      if (i < nprocs - 1)
      {
         procOffsets[i + 1] = procOffsets[i] + all_num_loc[i];
      }

      procBlockOffsets[i].resize(numBlocks);
      procBlockOffsets[i][0] = 0;
      for (int j = 1; j < numBlocks; ++j)
      {
         procBlockOffsets[i][j] = procBlockOffsets[i][j - 1]
                                  + all_block_num_loc[j - 1][i];
      }
   }
}

HypreParMatrix * HypreParMatrixFromBlocks(Array2D<HypreParMatrix*> &blocks,
                                          Array2D<double> *blockCoeff)
{
   const int numBlockRows = blocks.NumRows();
   const int numBlockCols = blocks.NumCols();

   MFEM_VERIFY(numBlockRows > 0 &&
               numBlockCols > 0, "Invalid input to HypreParMatrixFromBlocks");

   if (blockCoeff != NULL)
   {
      MFEM_VERIFY(numBlockRows == blockCoeff->NumRows() &&
                  numBlockCols == blockCoeff->NumCols(),
                  "Invalid input to HypreParMatrixFromBlocks");
   }

   Array<int> rowOffsets(numBlockRows+1);
   Array<int> colOffsets(numBlockCols+1);

   int nonNullBlockRow0 = -1;
   for (int j=0; j<numBlockCols; ++j)
   {
      if (blocks(0,j) != NULL)
      {
         nonNullBlockRow0 = j;
         break;
      }
   }

   MFEM_VERIFY(nonNullBlockRow0 >= 0, "Null row of blocks");
   MPI_Comm comm = blocks(0,nonNullBlockRow0)->GetComm();

   // Set offsets based on the number of rows or columns in each block.
   rowOffsets = 0;
   colOffsets = 0;
   for (int i=0; i<numBlockRows; ++i)
   {
      for (int j=0; j<numBlockCols; ++j)
      {
         if (blocks(i,j) != NULL)
         {
            const int nrows = blocks(i,j)->NumRows();
            const int ncols = blocks(i,j)->NumCols();

            MFEM_VERIFY(nrows > 0 &&
                        ncols > 0, "Invalid block in HypreParMatrixFromBlocks");

            if (rowOffsets[i+1] == 0)
            {
               rowOffsets[i+1] = nrows;
            }
            else
            {
               MFEM_VERIFY(rowOffsets[i+1] == nrows,
                           "Inconsistent blocks in HypreParMatrixFromBlocks");
            }

            if (colOffsets[j+1] == 0)
            {
               colOffsets[j+1] = ncols;
            }
            else
            {
               MFEM_VERIFY(colOffsets[j+1] == ncols,
                           "Inconsistent blocks in HypreParMatrixFromBlocks");
            }
         }
      }

      MFEM_VERIFY(rowOffsets[i+1] > 0, "Invalid input blocks");
      rowOffsets[i+1] += rowOffsets[i];
   }

   for (int j=0; j<numBlockCols; ++j)
   {
      MFEM_VERIFY(colOffsets[j+1] > 0, "Invalid input blocks");
      colOffsets[j+1] += colOffsets[j];
   }

   const int num_loc_rows = rowOffsets[numBlockRows];
   const int num_loc_cols = colOffsets[numBlockCols];

   int nprocs, rank;
   MPI_Comm_rank(comm, &rank);
   MPI_Comm_size(comm, &nprocs);

   std::vector<int> all_num_loc_rows(nprocs);
   std::vector<int> all_num_loc_cols(nprocs);
   std::vector<HYPRE_BigInt> procRowOffsets(nprocs);
   std::vector<HYPRE_BigInt> procColOffsets(nprocs);
   std::vector<std::vector<HYPRE_BigInt>> blockRowProcOffsets(numBlockRows);
   std::vector<std::vector<HYPRE_BigInt>> blockColProcOffsets(numBlockCols);
   std::vector<std::vector<int>> procBlockRowOffsets(nprocs);
   std::vector<std::vector<int>> procBlockColOffsets(nprocs);

   HYPRE_BigInt first_loc_row, glob_nrows, first_loc_col, glob_ncols;
   GatherBlockOffsetData(comm, rank, nprocs, num_loc_rows, rowOffsets,
                         all_num_loc_rows, numBlockRows, blockRowProcOffsets,
                         procRowOffsets, procBlockRowOffsets, first_loc_row,
                         glob_nrows);

   GatherBlockOffsetData(comm, rank, nprocs, num_loc_cols, colOffsets,
                         all_num_loc_cols, numBlockCols, blockColProcOffsets,
                         procColOffsets, procBlockColOffsets, first_loc_col,
                         glob_ncols);

   std::vector<int> opI(num_loc_rows + 1);
   std::vector<int> cnt(num_loc_rows);

   for (int i = 0; i < num_loc_rows; ++i)
   {
      opI[i] = 0;
      cnt[i] = 0;
   }

   opI[num_loc_rows] = 0;

   Array2D<hypre_CSRMatrix *> csr_blocks(numBlockRows, numBlockCols);

   // Loop over all blocks, to determine nnz for each row.
   for (int i = 0; i < numBlockRows; ++i)
   {
      for (int j = 0; j < numBlockCols; ++j)
      {
         if (blocks(i, j) == NULL)
         {
            csr_blocks(i, j) = NULL;
         }
         else
         {
            blocks(i, j)->HostRead();
            csr_blocks(i, j) = hypre_MergeDiagAndOffd(*blocks(i, j));
            blocks(i, j)->HypreRead();

            for (int k = 0; k < csr_blocks(i, j)->num_rows; ++k)
            {
               opI[rowOffsets[i] + k + 1] +=
                  csr_blocks(i, j)->i[k + 1] - csr_blocks(i, j)->i[k];
            }
         }
      }
   }

   // Now opI[i] is nnz for row i-1. Do a partial sum to get offsets.
   for (int i = 0; i < num_loc_rows; ++i)
   {
      opI[i + 1] += opI[i];
   }

   const int nnz = opI[num_loc_rows];

   std::vector<HYPRE_BigInt> opJ(nnz);
   std::vector<double> data(nnz);

   // Loop over all blocks, to set matrix data.
   for (int i = 0; i < numBlockRows; ++i)
   {
      for (int j = 0; j < numBlockCols; ++j)
      {
         if (csr_blocks(i, j) != NULL)
         {
            const int nrows = csr_blocks(i, j)->num_rows;
            const double cij = blockCoeff ? (*blockCoeff)(i, j) : 1.0;
#if MFEM_HYPRE_VERSION >= 21600
            const bool usingBigJ = (csr_blocks(i, j)->big_j != NULL);
#endif

            for (int k = 0; k < nrows; ++k)
            {
               const int rowg = rowOffsets[i] + k; // process-local row
               const int nnz_k = csr_blocks(i,j)->i[k+1]-csr_blocks(i,j)->i[k];
               const int osk = csr_blocks(i, j)->i[k];

               for (int l = 0; l < nnz_k; ++l)
               {
                  // Find the column process offset for the block.
#if MFEM_HYPRE_VERSION >= 21600
                  const HYPRE_Int bcol = usingBigJ ?
                                         csr_blocks(i, j)->big_j[osk + l] :
                                         csr_blocks(i, j)->j[osk + l];
#else
                  const HYPRE_Int bcol = csr_blocks(i, j)->j[osk + l];
#endif

                  // find the processor 'bcolproc' that holds column 'bcol':
                  const auto &offs = blockColProcOffsets[j];
                  const int bcolproc =
                     std::upper_bound(offs.begin() + 1, offs.end(), bcol)
                     - offs.begin() - 1;

                  opJ[opI[rowg] + cnt[rowg]] = procColOffsets[bcolproc] +
                                               procBlockColOffsets[bcolproc][j]
                                               + bcol
                                               - blockColProcOffsets[j][bcolproc];
                  data[opI[rowg] + cnt[rowg]] = cij * csr_blocks(i, j)->data[osk + l];
                  cnt[rowg]++;
               }
            }
         }
      }
   }

   for (int i = 0; i < numBlockRows; ++i)
   {
      for (int j = 0; j < numBlockCols; ++j)
      {
         if (csr_blocks(i, j) != NULL)
         {
            hypre_CSRMatrixDestroy(csr_blocks(i, j));
         }
      }
   }

   std::vector<HYPRE_BigInt> rowStarts2(2);
   rowStarts2[0] = first_loc_row;
   rowStarts2[1] = first_loc_row + all_num_loc_rows[rank];

   std::vector<HYPRE_BigInt> colStarts2(2);
   colStarts2[0] = first_loc_col;
   colStarts2[1] = first_loc_col + all_num_loc_cols[rank];

   MFEM_VERIFY(HYPRE_AssumedPartitionCheck(),
               "only 'assumed partition' mode is supported");

   return new HypreParMatrix(comm, num_loc_rows, glob_nrows, glob_ncols,
                             opI.data(), opJ.data(),
                             data.data(),
                             rowStarts2.data(),
                             colStarts2.data());
}

void EliminateBC(const HypreParMatrix &A, const HypreParMatrix &Ae,
                 const Array<int> &ess_dof_list,
                 const Vector &X, Vector &B)
{
   A.EliminateBC(Ae, ess_dof_list, X, B);
}

// Taubin or "lambda-mu" scheme, which alternates between positive and
// negative step sizes to approximate low-pass filter effect.

int ParCSRRelax_Taubin(hypre_ParCSRMatrix *A, // matrix to relax with
                       hypre_ParVector *f,    // right-hand side
                       double lambda,
                       double mu,
                       int N,
                       double max_eig,
                       hypre_ParVector *u,    // initial/updated approximation
                       hypre_ParVector *r     // another temp vector
                      )
{
   hypre_CSRMatrix *A_diag = hypre_ParCSRMatrixDiag(A);
   HYPRE_Int num_rows = hypre_CSRMatrixNumRows(A_diag);

   double *u_data = hypre_VectorData(hypre_ParVectorLocalVector(u));
   double *r_data = hypre_VectorData(hypre_ParVectorLocalVector(r));

   for (int i = 0; i < N; i++)
   {
      // get residual: r = f - A*u
      hypre_ParVectorCopy(f, r);
      hypre_ParCSRMatrixMatvec(-1.0, A, u, 1.0, r);

      double coef;
      (0 == (i % 2)) ? coef = lambda : coef = mu;

      for (HYPRE_Int j = 0; j < num_rows; j++)
      {
         u_data[j] += coef*r_data[j] / max_eig;
      }
   }

   return 0;
}

// FIR scheme, which uses Chebyshev polynomials and a window function
// to approximate a low-pass step filter.

int ParCSRRelax_FIR(hypre_ParCSRMatrix *A, // matrix to relax with
                    hypre_ParVector *f,    // right-hand side
                    double max_eig,
                    int poly_order,
                    double* fir_coeffs,
                    hypre_ParVector *u,    // initial/updated approximation
                    hypre_ParVector *x0,   // temporaries
                    hypre_ParVector *x1,
                    hypre_ParVector *x2,
                    hypre_ParVector *x3)

{
   hypre_CSRMatrix *A_diag = hypre_ParCSRMatrixDiag(A);
   HYPRE_Int num_rows = hypre_CSRMatrixNumRows(A_diag);

   double *u_data = hypre_VectorData(hypre_ParVectorLocalVector(u));

   double *x0_data = hypre_VectorData(hypre_ParVectorLocalVector(x0));
   double *x1_data = hypre_VectorData(hypre_ParVectorLocalVector(x1));
   double *x2_data = hypre_VectorData(hypre_ParVectorLocalVector(x2));
   double *x3_data = hypre_VectorData(hypre_ParVectorLocalVector(x3));

   hypre_ParVectorCopy(u, x0);

   // x1 = f -A*x0/max_eig
   hypre_ParVectorCopy(f, x1);
   hypre_ParCSRMatrixMatvec(-1.0, A, x0, 1.0, x1);

   for (HYPRE_Int i = 0; i < num_rows; i++)
   {
      x1_data[i] /= -max_eig;
   }

   // x1 = x0 -x1
   for (HYPRE_Int i = 0; i < num_rows; i++)
   {
      x1_data[i] = x0_data[i] -x1_data[i];
   }

   // x3 = f0*x0 +f1*x1
   for (HYPRE_Int i = 0; i < num_rows; i++)
   {
      x3_data[i] = fir_coeffs[0]*x0_data[i] +fir_coeffs[1]*x1_data[i];
   }

   for (int n = 2; n <= poly_order; n++)
   {
      // x2 = f - A*x1/max_eig
      hypre_ParVectorCopy(f, x2);
      hypre_ParCSRMatrixMatvec(-1.0, A, x1, 1.0, x2);

      for (HYPRE_Int i = 0; i < num_rows; i++)
      {
         x2_data[i] /= -max_eig;
      }

      // x2 = (x1-x0) +(x1-2*x2)
      // x3 = x3 +f[n]*x2
      // x0 = x1
      // x1 = x2

      for (HYPRE_Int i = 0; i < num_rows; i++)
      {
         x2_data[i] = (x1_data[i]-x0_data[i]) +(x1_data[i]-2*x2_data[i]);
         x3_data[i] += fir_coeffs[n]*x2_data[i];
         x0_data[i] = x1_data[i];
         x1_data[i] = x2_data[i];
      }
   }

   for (HYPRE_Int i = 0; i < num_rows; i++)
   {
      u_data[i] = x3_data[i];
   }

   return 0;
}

HypreSmoother::HypreSmoother() : Solver()
{
   type = default_type;
   relax_times = 1;
   relax_weight = 1.0;
   omega = 1.0;
   poly_order = 2;
   poly_fraction = .3;
   lambda = 0.5;
   mu = -0.5;
   taubin_iter = 40;

   l1_norms = NULL;
   pos_l1_norms = false;
   eig_est_cg_iter = 10;
   B = X = V = Z = NULL;
   auxB.Reset(); auxX.Reset();
   X0 = X1 = NULL;
   fir_coeffs = NULL;
   A_is_symmetric = false;
}

HypreSmoother::HypreSmoother(const HypreParMatrix &A_, int type_,
                             int relax_times_, double relax_weight_,
                             double omega_, int poly_order_,
                             double poly_fraction_, int eig_est_cg_iter_)
{
   type = type_;
   relax_times = relax_times_;
   relax_weight = relax_weight_;
   omega = omega_;
   poly_order = poly_order_;
   poly_fraction = poly_fraction_;
   eig_est_cg_iter = eig_est_cg_iter_;

   l1_norms = NULL;
   pos_l1_norms = false;
   B = X = V = Z = NULL;
   auxB.Reset(); auxX.Reset();
   X0 = X1 = NULL;
   fir_coeffs = NULL;
   A_is_symmetric = false;

   SetOperator(A_);
}

void HypreSmoother::SetType(HypreSmoother::Type type_, int relax_times_)
{
   type = static_cast<int>(type_);
   relax_times = relax_times_;
}

void HypreSmoother::SetSOROptions(double relax_weight_, double omega_)
{
   relax_weight = relax_weight_;
   omega = omega_;
}

void HypreSmoother::SetPolyOptions(int poly_order_, double poly_fraction_,
                                   int eig_est_cg_iter_)
{
   poly_order = poly_order_;
   poly_fraction = poly_fraction_;
   eig_est_cg_iter = eig_est_cg_iter_;
}

void HypreSmoother::SetTaubinOptions(double lambda_, double mu_,
                                     int taubin_iter_)
{
   lambda = lambda_;
   mu = mu_;
   taubin_iter = taubin_iter_;
}

void HypreSmoother::SetWindowByName(const char* name)
{
   double a = -1, b, c;
   if (!strcmp(name,"Rectangular")) { a = 1.0,  b = 0.0,  c = 0.0; }
   if (!strcmp(name,"Hanning")) { a = 0.5,  b = 0.5,  c = 0.0; }
   if (!strcmp(name,"Hamming")) { a = 0.54, b = 0.46, c = 0.0; }
   if (!strcmp(name,"Blackman")) { a = 0.42, b = 0.50, c = 0.08; }
   if (a < 0)
   {
      mfem_error("HypreSmoother::SetWindowByName : name not recognized!");
   }

   SetWindowParameters(a, b, c);
}

void HypreSmoother::SetWindowParameters(double a, double b, double c)
{
   window_params[0] = a;
   window_params[1] = b;
   window_params[2] = c;
}

void HypreSmoother::SetOperator(const Operator &op)
{
   A = const_cast<HypreParMatrix *>(dynamic_cast<const HypreParMatrix *>(&op));
   if (A == NULL)
   {
      mfem_error("HypreSmoother::SetOperator : not HypreParMatrix!");
   }

   height = A->Height();
   width = A->Width();

   auxX.Delete(); auxB.Delete();
   if (B) { delete B; }
   if (X) { delete X; }
   if (V) { delete V; }
   if (Z) { delete Z; }
   if (l1_norms)
   {
      mfem_hypre_TFree(l1_norms);
   }
   delete X0;
   delete X1;

   X1 = X0 = Z = V = B = X = NULL;
   auxB.Reset(); auxX.Reset();

   if (type >= 1 && type <= 4)
   {
      hypre_ParCSRComputeL1Norms(*A, type, NULL, &l1_norms);
      // The above call will set the hypre_error_flag when it encounters zero
      // rows in A.
   }
   else if (type == 5)
   {
      l1_norms = mfem_hypre_CTAlloc(double, height);
      Vector ones(height), diag(l1_norms, height);
      ones = 1.0;
      A->Mult(ones, diag);
   }
   else
   {
      l1_norms = NULL;
   }
   if (l1_norms && pos_l1_norms)
   {
#if defined(HYPRE_USING_GPU)
      double *d_l1_norms = l1_norms;  // avoid *this capture
      MFEM_GPU_FORALL(i, height,
      {
         d_l1_norms[i] = std::abs(d_l1_norms[i]);
      });
#else
      for (int i = 0; i < height; i++)
      {
         l1_norms[i] = std::abs(l1_norms[i]);
      }
#endif
   }

   if (type == 16)
   {
      poly_scale = 1;
      if (eig_est_cg_iter > 0)
      {
         hypre_ParCSRMaxEigEstimateCG(*A, poly_scale, eig_est_cg_iter,
                                      &max_eig_est, &min_eig_est);
      }
      else
      {
#if MFEM_HYPRE_VERSION <= 22200
         min_eig_est = 0;
         hypre_ParCSRMaxEigEstimate(*A, poly_scale, &max_eig_est);
#else
         hypre_ParCSRMaxEigEstimate(*A, poly_scale, &max_eig_est, &min_eig_est);
#endif
      }
      Z = new HypreParVector(*A);
   }
   else if (type == 1001 || type == 1002)
   {
      poly_scale = 0;
      if (eig_est_cg_iter > 0)
      {
         hypre_ParCSRMaxEigEstimateCG(*A, poly_scale, eig_est_cg_iter,
                                      &max_eig_est, &min_eig_est);
      }
      else
      {
#if MFEM_HYPRE_VERSION <= 22200
         min_eig_est = 0;
         hypre_ParCSRMaxEigEstimate(*A, poly_scale, &max_eig_est);
#else
         hypre_ParCSRMaxEigEstimate(*A, poly_scale, &max_eig_est, &min_eig_est);
#endif
      }

      // The Taubin and FIR polynomials are defined on [0, 2]
      max_eig_est /= 2;

      // Compute window function, Chebyshev coefficients, and allocate temps.
      if (type == 1002)
      {
         // Temporaries for Chebyshev recursive evaluation
         Z = new HypreParVector(*A);
         X0 = new HypreParVector(*A);
         X1 = new HypreParVector(*A);

         SetFIRCoefficients(max_eig_est);
      }
   }
}

void HypreSmoother::SetFIRCoefficients(double max_eig)
{
   if (fir_coeffs)
   {
      delete [] fir_coeffs;
   }

   fir_coeffs = new double[poly_order+1];

   double* window_coeffs = new double[poly_order+1];
   double* cheby_coeffs = new double[poly_order+1];

   double a = window_params[0];
   double b = window_params[1];
   double c = window_params[2];
   for (int i = 0; i <= poly_order; i++)
   {
      double t = (i*M_PI)/(poly_order+1);
      window_coeffs[i] = a + b*cos(t) +c*cos(2*t);
   }

   double k_pb = poly_fraction*max_eig;
   double theta_pb = acos(1.0 -0.5*k_pb);
   double sigma = 0.0;
   cheby_coeffs[0] = (theta_pb +sigma)/M_PI;
   for (int i = 1; i <= poly_order; i++)
   {
      double t = i*(theta_pb+sigma);
      cheby_coeffs[i] = 2.0*sin(t)/(i*M_PI);
   }

   for (int i = 0; i <= poly_order; i++)
   {
      fir_coeffs[i] = window_coeffs[i]*cheby_coeffs[i];
   }

   delete[] window_coeffs;
   delete[] cheby_coeffs;
}

void HypreSmoother::Mult(const HypreParVector &b, HypreParVector &x) const
{
   if (A == NULL)
   {
      mfem_error("HypreSmoother::Mult (...) : HypreParMatrix A is missing");
      return;
   }

   // TODO: figure out where each function needs A, b, and x ...

   b.HypreRead();
   if (!iterative_mode)
   {
      x.HypreWrite();
      if (type == 0 && relax_times == 1)
      {
         // Note: hypre_ParCSRDiagScale() is not exposed in older versions
         HYPRE_ParCSRDiagScale(NULL, *A, b, x);
         if (relax_weight != 1.0)
         {
            hypre_ParVectorScale(relax_weight, x);
         }
         return;
      }
      hypre_ParVectorSetConstantValues(x, 0.0);
   }
   else
   {
      x.HypreReadWrite();
   }

   if (V == NULL)
   {
      V = new HypreParVector(*A);
   }

   if (type == 1001)
   {
      for (int sweep = 0; sweep < relax_times; sweep++)
      {
         ParCSRRelax_Taubin(*A, b, lambda, mu, taubin_iter,
                            max_eig_est,
                            x, *V);
      }
   }
   else if (type == 1002)
   {
      for (int sweep = 0; sweep < relax_times; sweep++)
      {
         ParCSRRelax_FIR(*A, b,
                         max_eig_est,
                         poly_order,
                         fir_coeffs,
                         x,
                         *X0, *X1, *V, *Z);
      }
   }
   else
   {
      int hypre_type = type;
      // hypre doesn't have lumped Jacobi, so treat the action as l1-Jacobi
      if (type == 5) { hypre_type = 1; }

      if (Z == NULL)
      {
         hypre_ParCSRRelax(*A, b, hypre_type,
                           relax_times, l1_norms, relax_weight, omega,
                           max_eig_est, min_eig_est, poly_order, poly_fraction,
                           x, *V, NULL);
      }
      else
      {
         hypre_ParCSRRelax(*A, b, hypre_type,
                           relax_times, l1_norms, relax_weight, omega,
                           max_eig_est, min_eig_est, poly_order, poly_fraction,
                           x, *V, *Z);
      }
   }
}

void HypreSmoother::Mult(const Vector &b, Vector &x) const
{
   MFEM_ASSERT(b.Size() == NumCols(), "");
   MFEM_ASSERT(x.Size() == NumRows(), "");

   if (A == NULL)
   {
      mfem_error("HypreSmoother::Mult (...) : HypreParMatrix A is missing");
      return;
   }

   if (B == NULL)
   {
      B = new HypreParVector(A->GetComm(),
                             A -> GetGlobalNumRows(),
                             nullptr,
                             A -> GetRowStarts());
      X = new HypreParVector(A->GetComm(),
                             A -> GetGlobalNumCols(),
                             nullptr,
                             A -> GetColStarts());
   }

   const bool bshallow = CanShallowCopy(b.GetMemory(), GetHypreMemoryClass());
   const bool xshallow = CanShallowCopy(x.GetMemory(), GetHypreMemoryClass());

   if (bshallow)
   {
      B->WrapMemoryRead(b.GetMemory());
   }
   else
   {
      if (auxB.Empty()) { auxB.New(NumCols(), GetHypreMemoryType()); }
      auxB.CopyFrom(b.GetMemory(), auxB.Capacity());  // Deep copy
      B->WrapMemoryRead(auxB);
   }

   if (xshallow)
   {
      if (iterative_mode) { X->WrapMemoryReadWrite(x.GetMemory()); }
      else { X->WrapMemoryWrite(x.GetMemory()); }
   }
   else
   {
      if (auxX.Empty()) { auxX.New(NumRows(), GetHypreMemoryType()); }
      if (iterative_mode)
      {
         auxX.CopyFrom(x.GetMemory(), x.Size());  // Deep copy
         X->WrapMemoryReadWrite(auxX);
      }
      else
      {
         X->WrapMemoryWrite(auxX);
      }
   }

   Mult(*B, *X);

   if (!xshallow) { x = *X; }  // Deep copy
}

void HypreSmoother::MultTranspose(const Vector &b, Vector &x) const
{
   if (A_is_symmetric || type == 0 || type == 1 || type == 5)
   {
      Mult(b, x);
      return;
   }
   mfem_error("HypreSmoother::MultTranspose (...) : undefined!\n");
}

HypreSmoother::~HypreSmoother()
{
   auxX.Delete(); auxB.Delete();
   if (B) { delete B; }
   if (X) { delete X; }
   if (V) { delete V; }
   if (Z) { delete Z; }
   if (l1_norms)
   {
      mfem_hypre_TFree(l1_norms);
   }
   if (fir_coeffs)
   {
      delete [] fir_coeffs;
   }
   if (X0) { delete X0; }
   if (X1) { delete X1; }
}


HypreSolver::HypreSolver()
{
   A = NULL;
   setup_called = 0;
   B = X = NULL;
   auxB.Reset();
   auxX.Reset();
   error_mode = ABORT_HYPRE_ERRORS;
}

HypreSolver::HypreSolver(const HypreParMatrix *A_)
   : Solver(A_->Height(), A_->Width())
{
   A = A_;
   setup_called = 0;
   B = X = NULL;
   auxB.Reset();
   auxX.Reset();
   error_mode = ABORT_HYPRE_ERRORS;
}

bool HypreSolver::WrapVectors(const Vector &b, Vector &x) const
{
   MFEM_ASSERT(b.Size() == NumCols(), "");
   MFEM_ASSERT(x.Size() == NumRows(), "");

   MFEM_VERIFY(A != NULL, "HypreParMatrix A is missing");

   if (B == NULL)
   {
      B = new HypreParVector(A->GetComm(), A->GetGlobalNumRows(),
                             nullptr, A->GetRowStarts());
      X = new HypreParVector(A->GetComm(), A->GetGlobalNumCols(),
                             nullptr, A->GetColStarts());
   }

   const bool bshallow = CanShallowCopy(b.GetMemory(), GetHypreMemoryClass());
   const bool xshallow = CanShallowCopy(x.GetMemory(), GetHypreMemoryClass());

   if (bshallow)
   {
      B->WrapMemoryRead(b.GetMemory());
   }
   else
   {
      if (auxB.Empty()) { auxB.New(NumCols(), GetHypreMemoryType()); }
      auxB.CopyFrom(b.GetMemory(), auxB.Capacity());  // Deep copy
      B->WrapMemoryRead(auxB);
   }

   if (xshallow)
   {
      if (iterative_mode) { X->WrapMemoryReadWrite(x.GetMemory()); }
      else { X->WrapMemoryWrite(x.GetMemory()); }
   }
   else
   {
      if (auxX.Empty()) { auxX.New(NumRows(), GetHypreMemoryType()); }
      if (iterative_mode)
      {
         auxX.CopyFrom(x.GetMemory(), x.Size());  // Deep copy
         X->WrapMemoryReadWrite(auxX);
      }
      else
      {
         X->WrapMemoryWrite(auxX);
      }
   }

   return xshallow;
}

void HypreSolver::Setup(const HypreParVector &b, HypreParVector &x) const
{
   if (setup_called) { return; }

   MFEM_VERIFY(A != NULL, "HypreParMatrix A is missing");

   HYPRE_Int err_flag = SetupFcn()(*this, *A, b, x);
   if (error_mode == WARN_HYPRE_ERRORS)
   {
      if (err_flag)
      { MFEM_WARNING("Error during setup! Error code: " << err_flag); }
   }
   else if (error_mode == ABORT_HYPRE_ERRORS)
   {
      MFEM_VERIFY(!err_flag, "Error during setup! Error code: " << err_flag);
   }
   hypre_error_flag = 0;
   setup_called = 1;
}

void HypreSolver::Setup(const Vector &b, Vector &x) const
{
   const bool x_shallow = WrapVectors(b, x);
   Setup(*B, *X);
   if (!x_shallow) { x = *X; }  // Deep copy if shallow copy is impossible
}

void HypreSolver::Mult(const HypreParVector &b, HypreParVector &x) const
{
   HYPRE_Int err_flag;
   if (A == NULL)
   {
      mfem_error("HypreSolver::Mult (...) : HypreParMatrix A is missing");
      return;
   }

   if (!iterative_mode)
   {
      x.HypreWrite();
      hypre_ParVectorSetConstantValues(x, 0.0);
   }

   b.HypreRead();
   x.HypreReadWrite();

   Setup(b, x);

   err_flag = SolveFcn()(*this, *A, b, x);
   if (error_mode == WARN_HYPRE_ERRORS)
   {
      if (err_flag)
      { MFEM_WARNING("Error during solve! Error code: " << err_flag); }
   }
   else if (error_mode == ABORT_HYPRE_ERRORS)
   {
      MFEM_VERIFY(!err_flag, "Error during solve! Error code: " << err_flag);
   }
   hypre_error_flag = 0;
}

void HypreSolver::Mult(const Vector &b, Vector &x) const
{
   const bool x_shallow = WrapVectors(b, x);
   Mult(*B, *X);
   if (!x_shallow) { x = *X; }  // Deep copy if shallow copy is impossible
}

HypreSolver::~HypreSolver()
{
   if (B) { delete B; }
   if (X) { delete X; }
   auxB.Delete();
   auxX.Delete();
}


HyprePCG::HyprePCG(MPI_Comm comm) : precond(NULL)
{
   iterative_mode = true;

   HYPRE_ParCSRPCGCreate(comm, &pcg_solver);
}

HyprePCG::HyprePCG(const HypreParMatrix &A_) : HypreSolver(&A_), precond(NULL)
{
   MPI_Comm comm;

   iterative_mode = true;

   HYPRE_ParCSRMatrixGetComm(*A, &comm);

   HYPRE_ParCSRPCGCreate(comm, &pcg_solver);
}

void HyprePCG::SetOperator(const Operator &op)
{
   const HypreParMatrix *new_A = dynamic_cast<const HypreParMatrix *>(&op);
   MFEM_VERIFY(new_A, "new Operator must be a HypreParMatrix!");

   // update base classes: Operator, Solver, HypreSolver
   height = new_A->Height();
   width  = new_A->Width();
   A = const_cast<HypreParMatrix *>(new_A);
   if (precond)
   {
      precond->SetOperator(*A);
      this->SetPreconditioner(*precond);
   }
   setup_called = 0;
   delete X;
   delete B;
   B = X = NULL;
   auxB.Delete(); auxB.Reset();
   auxX.Delete(); auxX.Reset();
}

void HyprePCG::SetTol(double tol)
{
   HYPRE_PCGSetTol(pcg_solver, tol);
}

void HyprePCG::SetAbsTol(double atol)
{
   HYPRE_PCGSetAbsoluteTol(pcg_solver, atol);
}

void HyprePCG::SetMaxIter(int max_iter)
{
   HYPRE_PCGSetMaxIter(pcg_solver, max_iter);
}

void HyprePCG::SetLogging(int logging)
{
   HYPRE_PCGSetLogging(pcg_solver, logging);
}

void HyprePCG::SetPrintLevel(int print_lvl)
{
   HYPRE_ParCSRPCGSetPrintLevel(pcg_solver, print_lvl);
}

void HyprePCG::SetPreconditioner(HypreSolver &precond_)
{
   precond = &precond_;

   HYPRE_ParCSRPCGSetPrecond(pcg_solver,
                             precond_.SolveFcn(),
                             precond_.SetupFcn(),
                             precond_);
}

void HyprePCG::SetResidualConvergenceOptions(int res_frequency, double rtol)
{
   HYPRE_PCGSetTwoNorm(pcg_solver, 1);
   if (res_frequency > 0)
   {
      HYPRE_PCGSetRecomputeResidualP(pcg_solver, res_frequency);
   }
   if (rtol > 0.0)
   {
      HYPRE_PCGSetResidualTol(pcg_solver, rtol);
   }
}

void HyprePCG::Mult(const HypreParVector &b, HypreParVector &x) const
{
   int myid;
   HYPRE_Int time_index = 0;
   HYPRE_Int num_iterations;
   double final_res_norm;
   MPI_Comm comm;
   HYPRE_Int print_level;

   HYPRE_PCGGetPrintLevel(pcg_solver, &print_level);
   HYPRE_ParCSRPCGSetPrintLevel(pcg_solver, print_level%3);

   HYPRE_ParCSRMatrixGetComm(*A, &comm);

   if (!iterative_mode)
   {
      x.HypreWrite();
      hypre_ParVectorSetConstantValues(x, 0.0);
   }

   b.HypreRead();
   x.HypreReadWrite();

   if (!setup_called)
   {
      if (print_level > 0 && print_level < 3)
      {
         time_index = hypre_InitializeTiming("PCG Setup");
         hypre_BeginTiming(time_index);
      }

      HYPRE_ParCSRPCGSetup(pcg_solver, *A, b, x);
      setup_called = 1;

      if (print_level > 0 && print_level < 3)
      {
         hypre_EndTiming(time_index);
         hypre_PrintTiming("Setup phase times", comm);
         hypre_FinalizeTiming(time_index);
         hypre_ClearTiming();
      }
   }

   if (print_level > 0 && print_level < 3)
   {
      time_index = hypre_InitializeTiming("PCG Solve");
      hypre_BeginTiming(time_index);
   }

   HYPRE_ParCSRPCGSolve(pcg_solver, *A, b, x);

   if (print_level > 0)
   {
      if (print_level < 3)
      {
         hypre_EndTiming(time_index);
         hypre_PrintTiming("Solve phase times", comm);
         hypre_FinalizeTiming(time_index);
         hypre_ClearTiming();
      }

      HYPRE_ParCSRPCGGetNumIterations(pcg_solver, &num_iterations);
      HYPRE_ParCSRPCGGetFinalRelativeResidualNorm(pcg_solver,
                                                  &final_res_norm);

      MPI_Comm_rank(comm, &myid);

      if (myid == 0)
      {
         mfem::out << "PCG Iterations = " << num_iterations << endl
                   << "Final PCG Relative Residual Norm = " << final_res_norm
                   << endl;
      }
   }
   HYPRE_ParCSRPCGSetPrintLevel(pcg_solver, print_level);
}

HyprePCG::~HyprePCG()
{
   HYPRE_ParCSRPCGDestroy(pcg_solver);
}


HypreGMRES::HypreGMRES(MPI_Comm comm) : precond(NULL)
{
   iterative_mode = true;

   HYPRE_ParCSRGMRESCreate(comm, &gmres_solver);
   SetDefaultOptions();
}

HypreGMRES::HypreGMRES(const HypreParMatrix &A_)
   : HypreSolver(&A_), precond(NULL)
{
   MPI_Comm comm;

   iterative_mode = true;

   HYPRE_ParCSRMatrixGetComm(*A, &comm);

   HYPRE_ParCSRGMRESCreate(comm, &gmres_solver);
   SetDefaultOptions();
}

void HypreGMRES::SetDefaultOptions()
{
   int k_dim    = 50;
   int max_iter = 100;
   double tol   = 1e-6;

   HYPRE_ParCSRGMRESSetKDim(gmres_solver, k_dim);
   HYPRE_ParCSRGMRESSetMaxIter(gmres_solver, max_iter);
   HYPRE_ParCSRGMRESSetTol(gmres_solver, tol);
}

void HypreGMRES::SetOperator(const Operator &op)
{
   const HypreParMatrix *new_A = dynamic_cast<const HypreParMatrix *>(&op);
   MFEM_VERIFY(new_A, "new Operator must be a HypreParMatrix!");

   // update base classes: Operator, Solver, HypreSolver
   height = new_A->Height();
   width  = new_A->Width();
   A = const_cast<HypreParMatrix *>(new_A);
   if (precond)
   {
      precond->SetOperator(*A);
      this->SetPreconditioner(*precond);
   }
   setup_called = 0;
   delete X;
   delete B;
   B = X = NULL;
   auxB.Delete(); auxB.Reset();
   auxX.Delete(); auxX.Reset();
}

void HypreGMRES::SetTol(double tol)
{
   HYPRE_GMRESSetTol(gmres_solver, tol);
}

void HypreGMRES::SetAbsTol(double tol)
{
   HYPRE_GMRESSetAbsoluteTol(gmres_solver, tol);
}

void HypreGMRES::SetMaxIter(int max_iter)
{
   HYPRE_GMRESSetMaxIter(gmres_solver, max_iter);
}

void HypreGMRES::SetKDim(int k_dim)
{
   HYPRE_GMRESSetKDim(gmres_solver, k_dim);
}

void HypreGMRES::SetLogging(int logging)
{
   HYPRE_GMRESSetLogging(gmres_solver, logging);
}

void HypreGMRES::SetPrintLevel(int print_lvl)
{
   HYPRE_GMRESSetPrintLevel(gmres_solver, print_lvl);
}

void HypreGMRES::SetPreconditioner(HypreSolver &precond_)
{
   precond = &precond_;

   HYPRE_ParCSRGMRESSetPrecond(gmres_solver,
                               precond_.SolveFcn(),
                               precond_.SetupFcn(),
                               precond_);
}

void HypreGMRES::Mult(const HypreParVector &b, HypreParVector &x) const
{
   int myid;
   HYPRE_Int time_index = 0;
   HYPRE_Int num_iterations;
   double final_res_norm;
   MPI_Comm comm;
   HYPRE_Int print_level;

   HYPRE_GMRESGetPrintLevel(gmres_solver, &print_level);

   HYPRE_ParCSRMatrixGetComm(*A, &comm);

   if (!iterative_mode)
   {
      x.HypreWrite();
      hypre_ParVectorSetConstantValues(x, 0.0);
   }

   b.HypreRead();
   x.HypreReadWrite();

   if (!setup_called)
   {
      if (print_level > 0)
      {
         time_index = hypre_InitializeTiming("GMRES Setup");
         hypre_BeginTiming(time_index);
      }

      HYPRE_ParCSRGMRESSetup(gmres_solver, *A, b, x);
      setup_called = 1;

      if (print_level > 0)
      {
         hypre_EndTiming(time_index);
         hypre_PrintTiming("Setup phase times", comm);
         hypre_FinalizeTiming(time_index);
         hypre_ClearTiming();
      }
   }

   if (print_level > 0)
   {
      time_index = hypre_InitializeTiming("GMRES Solve");
      hypre_BeginTiming(time_index);
   }

   HYPRE_ParCSRGMRESSolve(gmres_solver, *A, b, x);

   if (print_level > 0)
   {
      hypre_EndTiming(time_index);
      hypre_PrintTiming("Solve phase times", comm);
      hypre_FinalizeTiming(time_index);
      hypre_ClearTiming();

      HYPRE_ParCSRGMRESGetNumIterations(gmres_solver, &num_iterations);
      HYPRE_ParCSRGMRESGetFinalRelativeResidualNorm(gmres_solver,
                                                    &final_res_norm);

      MPI_Comm_rank(comm, &myid);

      if (myid == 0)
      {
         mfem::out << "GMRES Iterations = " << num_iterations << endl
                   << "Final GMRES Relative Residual Norm = " << final_res_norm
                   << endl;
      }
   }
}

HypreGMRES::~HypreGMRES()
{
   HYPRE_ParCSRGMRESDestroy(gmres_solver);
}


HypreFGMRES::HypreFGMRES(MPI_Comm comm) : precond(NULL)
{
   iterative_mode = true;

   HYPRE_ParCSRFlexGMRESCreate(comm, &fgmres_solver);
   SetDefaultOptions();
}

HypreFGMRES::HypreFGMRES(const HypreParMatrix &A_)
   : HypreSolver(&A_), precond(NULL)
{
   MPI_Comm comm;

   iterative_mode = true;

   HYPRE_ParCSRMatrixGetComm(*A, &comm);

   HYPRE_ParCSRFlexGMRESCreate(comm, &fgmres_solver);
   SetDefaultOptions();
}

void HypreFGMRES::SetDefaultOptions()
{
   int k_dim    = 50;
   int max_iter = 100;
   double tol   = 1e-6;

   HYPRE_ParCSRFlexGMRESSetKDim(fgmres_solver, k_dim);
   HYPRE_ParCSRFlexGMRESSetMaxIter(fgmres_solver, max_iter);
   HYPRE_ParCSRFlexGMRESSetTol(fgmres_solver, tol);
}

void HypreFGMRES::SetOperator(const Operator &op)
{
   const HypreParMatrix *new_A = dynamic_cast<const HypreParMatrix *>(&op);
   MFEM_VERIFY(new_A, "new Operator must be a HypreParMatrix!");

   // update base classes: Operator, Solver, HypreSolver
   height = new_A->Height();
   width  = new_A->Width();
   A = const_cast<HypreParMatrix *>(new_A);
   if (precond)
   {
      precond->SetOperator(*A);
      this->SetPreconditioner(*precond);
   }
   setup_called = 0;
   delete X;
   delete B;
   B = X = NULL;
   auxB.Delete(); auxB.Reset();
   auxX.Delete(); auxX.Reset();
}

void HypreFGMRES::SetTol(double tol)
{
   HYPRE_ParCSRFlexGMRESSetTol(fgmres_solver, tol);
}

void HypreFGMRES::SetMaxIter(int max_iter)
{
   HYPRE_ParCSRFlexGMRESSetMaxIter(fgmres_solver, max_iter);
}

void HypreFGMRES::SetKDim(int k_dim)
{
   HYPRE_ParCSRFlexGMRESSetKDim(fgmres_solver, k_dim);
}

void HypreFGMRES::SetLogging(int logging)
{
   HYPRE_ParCSRFlexGMRESSetLogging(fgmres_solver, logging);
}

void HypreFGMRES::SetPrintLevel(int print_lvl)
{
   HYPRE_ParCSRFlexGMRESSetPrintLevel(fgmres_solver, print_lvl);
}

void HypreFGMRES::SetPreconditioner(HypreSolver &precond_)
{
   precond = &precond_;
   HYPRE_ParCSRFlexGMRESSetPrecond(fgmres_solver,
                                   precond_.SolveFcn(),
                                   precond_.SetupFcn(),
                                   precond_);
}

void HypreFGMRES::Mult(const HypreParVector &b, HypreParVector &x) const
{
   int myid;
   HYPRE_Int time_index = 0;
   HYPRE_Int num_iterations;
   double final_res_norm;
   MPI_Comm comm;
   HYPRE_Int print_level;

   HYPRE_FlexGMRESGetPrintLevel(fgmres_solver, &print_level);

   HYPRE_ParCSRMatrixGetComm(*A, &comm);

   if (!iterative_mode)
   {
      x.HypreWrite();
      hypre_ParVectorSetConstantValues(x, 0.0);
   }

   b.HypreRead();
   x.HypreReadWrite();

   if (!setup_called)
   {
      if (print_level > 0)
      {
         time_index = hypre_InitializeTiming("FGMRES Setup");
         hypre_BeginTiming(time_index);
      }

      HYPRE_ParCSRFlexGMRESSetup(fgmres_solver, *A, b, x);
      setup_called = 1;

      if (print_level > 0)
      {
         hypre_EndTiming(time_index);
         hypre_PrintTiming("Setup phase times", comm);
         hypre_FinalizeTiming(time_index);
         hypre_ClearTiming();
      }
   }

   if (print_level > 0)
   {
      time_index = hypre_InitializeTiming("FGMRES Solve");
      hypre_BeginTiming(time_index);
   }

   HYPRE_ParCSRFlexGMRESSolve(fgmres_solver, *A, b, x);

   if (print_level > 0)
   {
      hypre_EndTiming(time_index);
      hypre_PrintTiming("Solve phase times", comm);
      hypre_FinalizeTiming(time_index);
      hypre_ClearTiming();

      HYPRE_ParCSRFlexGMRESGetNumIterations(fgmres_solver, &num_iterations);
      HYPRE_ParCSRFlexGMRESGetFinalRelativeResidualNorm(fgmres_solver,
                                                        &final_res_norm);

      MPI_Comm_rank(comm, &myid);

      if (myid == 0)
      {
         mfem::out << "FGMRES Iterations = " << num_iterations << endl
                   << "Final FGMRES Relative Residual Norm = " << final_res_norm
                   << endl;
      }
   }
}

HypreFGMRES::~HypreFGMRES()
{
   HYPRE_ParCSRFlexGMRESDestroy(fgmres_solver);
}


void HypreDiagScale::SetOperator(const Operator &op)
{
   const HypreParMatrix *new_A = dynamic_cast<const HypreParMatrix *>(&op);
   MFEM_VERIFY(new_A, "new Operator must be a HypreParMatrix!");

   // update base classes: Operator, Solver, HypreSolver
   height = new_A->Height();
   width  = new_A->Width();
   A = const_cast<HypreParMatrix *>(new_A);
   setup_called = 0;
   delete X;
   delete B;
   B = X = NULL;
   auxB.Delete(); auxB.Reset();
   auxX.Delete(); auxX.Reset();
}


HypreParaSails::HypreParaSails(MPI_Comm comm)
{
   HYPRE_ParaSailsCreate(comm, &sai_precond);
   SetDefaultOptions();
}

HypreParaSails::HypreParaSails(const HypreParMatrix &A) : HypreSolver(&A)
{
   MPI_Comm comm;

   HYPRE_ParCSRMatrixGetComm(A, &comm);

   HYPRE_ParaSailsCreate(comm, &sai_precond);
   SetDefaultOptions();
}

void HypreParaSails::SetDefaultOptions()
{
   int    sai_max_levels = 1;
   double sai_threshold  = 0.1;
   double sai_filter     = 0.1;
   int    sai_sym        = 0;
   double sai_loadbal    = 0.0;
   int    sai_reuse      = 0;
   int    sai_logging    = 1;

   HYPRE_ParaSailsSetParams(sai_precond, sai_threshold, sai_max_levels);
   HYPRE_ParaSailsSetFilter(sai_precond, sai_filter);
   HYPRE_ParaSailsSetSym(sai_precond, sai_sym);
   HYPRE_ParaSailsSetLoadbal(sai_precond, sai_loadbal);
   HYPRE_ParaSailsSetReuse(sai_precond, sai_reuse);
   HYPRE_ParaSailsSetLogging(sai_precond, sai_logging);
}

void HypreParaSails::ResetSAIPrecond(MPI_Comm comm)
{
   HYPRE_Int  sai_max_levels;
   HYPRE_Real sai_threshold;
   HYPRE_Real sai_filter;
   HYPRE_Int  sai_sym;
   HYPRE_Real sai_loadbal;
   HYPRE_Int  sai_reuse;
   HYPRE_Int  sai_logging;

   // hypre_ParAMGData *amg_data = (hypre_ParAMGData *)sai_precond;
   HYPRE_ParaSailsGetNlevels(sai_precond, &sai_max_levels);
   HYPRE_ParaSailsGetThresh(sai_precond, &sai_threshold);
   HYPRE_ParaSailsGetFilter(sai_precond, &sai_filter);
   HYPRE_ParaSailsGetSym(sai_precond, &sai_sym);
   HYPRE_ParaSailsGetLoadbal(sai_precond, &sai_loadbal);
   HYPRE_ParaSailsGetReuse(sai_precond, &sai_reuse);
   HYPRE_ParaSailsGetLogging(sai_precond, &sai_logging);

   HYPRE_ParaSailsDestroy(sai_precond);
   HYPRE_ParaSailsCreate(comm, &sai_precond);

   HYPRE_ParaSailsSetParams(sai_precond, sai_threshold, sai_max_levels);
   HYPRE_ParaSailsSetFilter(sai_precond, sai_filter);
   HYPRE_ParaSailsSetSym(sai_precond, sai_sym);
   HYPRE_ParaSailsSetLoadbal(sai_precond, sai_loadbal);
   HYPRE_ParaSailsSetReuse(sai_precond, sai_reuse);
   HYPRE_ParaSailsSetLogging(sai_precond, sai_logging);
}

void HypreParaSails::SetOperator(const Operator &op)
{
   const HypreParMatrix *new_A = dynamic_cast<const HypreParMatrix *>(&op);
   MFEM_VERIFY(new_A, "new Operator must be a HypreParMatrix!");

   if (A)
   {
      MPI_Comm comm;
      HYPRE_ParCSRMatrixGetComm(*A, &comm);
      ResetSAIPrecond(comm);
   }

   // update base classes: Operator, Solver, HypreSolver
   height = new_A->Height();
   width  = new_A->Width();
   A = const_cast<HypreParMatrix *>(new_A);
   setup_called = 0;
   delete X;
   delete B;
   B = X = NULL;
   auxB.Delete(); auxB.Reset();
   auxX.Delete(); auxX.Reset();
}

void HypreParaSails::SetSymmetry(int sym)
{
   HYPRE_ParaSailsSetSym(sai_precond, sym);
}

HypreParaSails::~HypreParaSails()
{
   HYPRE_ParaSailsDestroy(sai_precond);
}


HypreEuclid::HypreEuclid(MPI_Comm comm)
{
   HYPRE_EuclidCreate(comm, &euc_precond);
   SetDefaultOptions();
}

HypreEuclid::HypreEuclid(const HypreParMatrix &A) : HypreSolver(&A)
{
   MPI_Comm comm;

   HYPRE_ParCSRMatrixGetComm(A, &comm);

   HYPRE_EuclidCreate(comm, &euc_precond);
   SetDefaultOptions();
}

void HypreEuclid::SetDefaultOptions()
{
   int    euc_level = 1; // We use ILU(1)
   int    euc_stats = 0; // No logging
   int    euc_mem   = 0; // No memory logging
   int    euc_bj    = 0; // 1: Use Block Jacobi
   int    euc_ro_sc = 0; // 1: Use Row scaling

   HYPRE_EuclidSetLevel(euc_precond, euc_level);
   HYPRE_EuclidSetStats(euc_precond, euc_stats);
   HYPRE_EuclidSetMem(euc_precond, euc_mem);
   HYPRE_EuclidSetBJ(euc_precond, euc_bj);
   HYPRE_EuclidSetRowScale(euc_precond, euc_ro_sc);
}

void HypreEuclid::ResetEuclidPrecond(MPI_Comm comm)
{
   // Euclid does not seem to offer access to its current configuration, so we
   // simply reset it to its default options.
   HYPRE_EuclidDestroy(euc_precond);
   HYPRE_EuclidCreate(comm, &euc_precond);

   SetDefaultOptions();
}

void HypreEuclid::SetOperator(const Operator &op)
{
   const HypreParMatrix *new_A = dynamic_cast<const HypreParMatrix *>(&op);
   MFEM_VERIFY(new_A, "new Operator must be a HypreParMatrix!");

   if (A)
   {
      MPI_Comm comm;
      HYPRE_ParCSRMatrixGetComm(*new_A, &comm);
      ResetEuclidPrecond(comm);
   }

   // update base classes: Operator, Solver, HypreSolver
   height = new_A->Height();
   width  = new_A->Width();
   A = const_cast<HypreParMatrix *>(new_A);
   setup_called = 0;
   delete X;
   delete B;
   B = X = NULL;
   auxB.Delete(); auxB.Reset();
   auxX.Delete(); auxX.Reset();
}

HypreEuclid::~HypreEuclid()
{
   HYPRE_EuclidDestroy(euc_precond);
}


#if MFEM_HYPRE_VERSION >= 21900
HypreILU::HypreILU()
{
   HYPRE_ILUCreate(&ilu_precond);
   SetDefaultOptions();
}

void HypreILU::SetDefaultOptions()
{
   // The type of incomplete LU used locally and globally (see class doc)
   HYPRE_Int ilu_type = 0; // ILU(k) locally and block Jacobi globally
   HYPRE_ILUSetType(ilu_precond, ilu_type);

   // Maximum iterations; 1 iter for preconditioning
   HYPRE_Int max_iter = 1;
   HYPRE_ILUSetMaxIter(ilu_precond, max_iter);

   // The tolerance when used as a smoother; set to 0.0 for preconditioner
   HYPRE_Real tol = 0.0;
   HYPRE_ILUSetTol(ilu_precond, tol);

   // Fill level for ILU(k)
   HYPRE_Int lev_fill = 1;
   HYPRE_ILUSetLevelOfFill(ilu_precond, lev_fill);

   // Local reordering scheme; 0 = no reordering, 1 = reverse Cuthill-McKee
   HYPRE_Int reorder_type = 1;
   HYPRE_ILUSetLocalReordering(ilu_precond, reorder_type);

   // Information print level; 0 = none, 1 = setup, 2 = solve, 3 = setup+solve
   HYPRE_Int print_level = 0;
   HYPRE_ILUSetPrintLevel(ilu_precond, print_level);
}

void HypreILU::ResetILUPrecond()
{
   if (ilu_precond)
   {
      HYPRE_ILUDestroy(ilu_precond);
   }
   HYPRE_ILUCreate(&ilu_precond);
   SetDefaultOptions();
}

void HypreILU::SetLevelOfFill(HYPRE_Int lev_fill)
{
   HYPRE_ILUSetLevelOfFill(ilu_precond, lev_fill);
}

void HypreILU::SetPrintLevel(HYPRE_Int print_level)
{
   HYPRE_ILUSetPrintLevel(ilu_precond, print_level);
}

void HypreILU::SetOperator(const Operator &op)
{
   const HypreParMatrix *new_A = dynamic_cast<const HypreParMatrix *>(&op);
   MFEM_VERIFY(new_A, "new Operator must be a HypreParMatrix!");

   if (A) { ResetILUPrecond(); }

   // update base classes: Operator, Solver, HypreSolver
   height = new_A->Height();
   width  = new_A->Width();
   A = const_cast<HypreParMatrix *>(new_A);
   setup_called = 0;
   delete X;
   delete B;
   B = X = NULL;
   auxB.Delete(); auxB.Reset();
   auxX.Delete(); auxX.Reset();
}

HypreILU::~HypreILU()
{
   HYPRE_ILUDestroy(ilu_precond);
}
#endif


HypreBoomerAMG::HypreBoomerAMG()
{
   HYPRE_BoomerAMGCreate(&amg_precond);
   SetDefaultOptions();
}

HypreBoomerAMG::HypreBoomerAMG(const HypreParMatrix &A) : HypreSolver(&A)
{
   HYPRE_BoomerAMGCreate(&amg_precond);
   SetDefaultOptions();
}

void HypreBoomerAMG::SetDefaultOptions()
{
#if !defined(HYPRE_USING_GPU)
   // AMG coarsening options:
   int coarsen_type = 10;   // 10 = HMIS, 8 = PMIS, 6 = Falgout, 0 = CLJP
   int agg_levels   = 1;    // number of aggressive coarsening levels
   double theta     = 0.25; // strength threshold: 0.25, 0.5, 0.8

   // AMG interpolation options:
   int interp_type  = 6;    // 6 = extended+i, 0 = classical
   int Pmax         = 4;    // max number of elements per row in P

   // AMG relaxation options:
   int relax_type   = 8;    // 8 = l1-GS, 6 = symm. GS, 3 = GS, 18 = l1-Jacobi
   int relax_sweeps = 1;    // relaxation sweeps on each level

   // Additional options:
   int print_level  = 1;    // print AMG iterations? 1 = no, 2 = yes
   int max_levels   = 25;   // max number of levels in AMG hierarchy
#else
   // AMG coarsening options:
   int coarsen_type = 8;    // 10 = HMIS, 8 = PMIS, 6 = Falgout, 0 = CLJP
   int agg_levels   = 0;    // number of aggressive coarsening levels
   double theta     = 0.25; // strength threshold: 0.25, 0.5, 0.8

   // AMG interpolation options:
   int interp_type  = 6;    // 6 = extended+i, or 18 = extended+e
   int Pmax         = 4;    // max number of elements per row in P

   // AMG relaxation options:
   int relax_type   = 18;   // 18 = l1-Jacobi, or 16 = Chebyshev
   int relax_sweeps = 1;    // relaxation sweeps on each level

   // Additional options:
   int print_level  = 1;    // print AMG iterations? 1 = no, 2 = yes
   int max_levels   = 25;   // max number of levels in AMG hierarchy
#endif

   HYPRE_BoomerAMGSetCoarsenType(amg_precond, coarsen_type);
   HYPRE_BoomerAMGSetAggNumLevels(amg_precond, agg_levels);
   HYPRE_BoomerAMGSetRelaxType(amg_precond, relax_type);
   // default in hypre is 1.0 with some exceptions, e.g. for relax_type = 7
   // HYPRE_BoomerAMGSetRelaxWt(amg_precond, 1.0);
   HYPRE_BoomerAMGSetNumSweeps(amg_precond, relax_sweeps);
   HYPRE_BoomerAMGSetStrongThreshold(amg_precond, theta);
   HYPRE_BoomerAMGSetInterpType(amg_precond, interp_type);
   HYPRE_BoomerAMGSetPMaxElmts(amg_precond, Pmax);
   HYPRE_BoomerAMGSetPrintLevel(amg_precond, print_level);
   HYPRE_BoomerAMGSetMaxLevels(amg_precond, max_levels);

   // Use as a preconditioner (one V-cycle, zero tolerance)
   HYPRE_BoomerAMGSetMaxIter(amg_precond, 1);
   HYPRE_BoomerAMGSetTol(amg_precond, 0.0);
}

void HypreBoomerAMG::ResetAMGPrecond()
{
   HYPRE_Int coarsen_type;
   HYPRE_Int agg_levels;
   HYPRE_Int relax_type;
   HYPRE_Int relax_sweeps;
   HYPRE_Real theta;
   HYPRE_Int interp_type;
   HYPRE_Int Pmax;
   HYPRE_Int print_level;
   HYPRE_Int max_levels;
   HYPRE_Int dim;
   HYPRE_Int nrbms = rbms.Size();
   HYPRE_Int nodal;
   HYPRE_Int nodal_diag;
   HYPRE_Int relax_coarse;
   HYPRE_Int interp_vec_variant;
   HYPRE_Int q_max;
   HYPRE_Int smooth_interp_vectors;
   HYPRE_Int interp_refine;

   hypre_ParAMGData *amg_data = (hypre_ParAMGData *)amg_precond;

   // read options from amg_precond
   HYPRE_BoomerAMGGetCoarsenType(amg_precond, &coarsen_type);
   agg_levels = hypre_ParAMGDataAggNumLevels(amg_data);
   relax_type = hypre_ParAMGDataUserRelaxType(amg_data);
   relax_sweeps = hypre_ParAMGDataUserNumSweeps(amg_data);
   HYPRE_BoomerAMGGetStrongThreshold(amg_precond, &theta);
   hypre_BoomerAMGGetInterpType(amg_precond, &interp_type);
   HYPRE_BoomerAMGGetPMaxElmts(amg_precond, &Pmax);
   HYPRE_BoomerAMGGetPrintLevel(amg_precond, &print_level);
   HYPRE_BoomerAMGGetMaxLevels(amg_precond, &max_levels);
   HYPRE_BoomerAMGGetNumFunctions(amg_precond, &dim);
   if (nrbms) // elasticity solver options
   {
      nodal = hypre_ParAMGDataNodal(amg_data);
      nodal_diag = hypre_ParAMGDataNodalDiag(amg_data);
      HYPRE_BoomerAMGGetCycleRelaxType(amg_precond, &relax_coarse, 3);
      interp_vec_variant = hypre_ParAMGInterpVecVariant(amg_data);
      q_max = hypre_ParAMGInterpVecQMax(amg_data);
      smooth_interp_vectors = hypre_ParAMGSmoothInterpVectors(amg_data);
      interp_refine = hypre_ParAMGInterpRefine(amg_data);
   }

   HYPRE_BoomerAMGDestroy(amg_precond);
   HYPRE_BoomerAMGCreate(&amg_precond);

   HYPRE_BoomerAMGSetCoarsenType(amg_precond, coarsen_type);
   HYPRE_BoomerAMGSetAggNumLevels(amg_precond, agg_levels);
   HYPRE_BoomerAMGSetRelaxType(amg_precond, relax_type);
   HYPRE_BoomerAMGSetNumSweeps(amg_precond, relax_sweeps);
   HYPRE_BoomerAMGSetMaxLevels(amg_precond, max_levels);
   HYPRE_BoomerAMGSetTol(amg_precond, 0.0);
   HYPRE_BoomerAMGSetMaxIter(amg_precond, 1); // one V-cycle
   HYPRE_BoomerAMGSetStrongThreshold(amg_precond, theta);
   HYPRE_BoomerAMGSetInterpType(amg_precond, interp_type);
   HYPRE_BoomerAMGSetPMaxElmts(amg_precond, Pmax);
   HYPRE_BoomerAMGSetPrintLevel(amg_precond, print_level);
   HYPRE_BoomerAMGSetNumFunctions(amg_precond, dim);
   if (nrbms)
   {
      HYPRE_BoomerAMGSetNodal(amg_precond, nodal);
      HYPRE_BoomerAMGSetNodalDiag(amg_precond, nodal_diag);
      HYPRE_BoomerAMGSetCycleRelaxType(amg_precond, relax_coarse, 3);
      HYPRE_BoomerAMGSetInterpVecVariant(amg_precond, interp_vec_variant);
      HYPRE_BoomerAMGSetInterpVecQMax(amg_precond, q_max);
      HYPRE_BoomerAMGSetSmoothInterpVectors(amg_precond, smooth_interp_vectors);
      HYPRE_BoomerAMGSetInterpRefine(amg_precond, interp_refine);
      RecomputeRBMs();
      HYPRE_BoomerAMGSetInterpVectors(amg_precond, rbms.Size(), rbms.GetData());
   }
}

void HypreBoomerAMG::SetOperator(const Operator &op)
{
   const HypreParMatrix *new_A = dynamic_cast<const HypreParMatrix *>(&op);
   MFEM_VERIFY(new_A, "new Operator must be a HypreParMatrix!");

   if (A) { ResetAMGPrecond(); }

   // update base classes: Operator, Solver, HypreSolver
   height = new_A->Height();
   width  = new_A->Width();
   A = const_cast<HypreParMatrix *>(new_A);
   setup_called = 0;
   delete X;
   delete B;
   B = X = NULL;
   auxB.Delete(); auxB.Reset();
   auxX.Delete(); auxX.Reset();
}

void HypreBoomerAMG::SetSystemsOptions(int dim, bool order_bynodes)
{
   HYPRE_BoomerAMGSetNumFunctions(amg_precond, dim);

   // The default "system" ordering in hypre is Ordering::byVDIM. When we are
   // using Ordering::byNODES, we have to specify the ordering explicitly with
   // HYPRE_BoomerAMGSetDofFunc as in the following code.
   if (order_bynodes)
   {
      // Generate DofFunc mapping on the host
      HYPRE_Int *h_mapping = mfem_hypre_CTAlloc_host(HYPRE_Int, height);
      int h_nnodes = height / dim; // nodes owned in linear algebra (not fem)
      MFEM_VERIFY(height % dim == 0, "Ordering does not work as claimed!");
      int k = 0;
      for (int i = 0; i < dim; ++i)
      {
         for (int j = 0; j < h_nnodes; ++j)
         {
            h_mapping[k++] = i;
         }
      }

      // After the addition of hypre_IntArray, mapping is assumed
      // to be a device pointer. Previously, it was assumed to be
      // a host pointer.
#if defined(hypre_IntArrayData) && defined(HYPRE_USING_GPU)
      HYPRE_Int *mapping = mfem_hypre_CTAlloc(HYPRE_Int, height);
      hypre_TMemcpy(mapping, h_mapping, HYPRE_Int, height,
                    HYPRE_MEMORY_DEVICE, HYPRE_MEMORY_HOST);
      mfem_hypre_TFree_host(h_mapping);
#else
      HYPRE_Int *mapping = h_mapping;
#endif

      // hypre actually deletes the mapping pointer in HYPRE_BoomerAMGDestroy,
      // so we don't need to track it
      HYPRE_BoomerAMGSetDofFunc(amg_precond, mapping);
   }

   // More robust options with respect to convergence
   HYPRE_BoomerAMGSetAggNumLevels(amg_precond, 0);
   HYPRE_BoomerAMGSetStrongThreshold(amg_precond, 0.5);
}

// Rotational rigid-body mode functions, used in SetElasticityOptions()
static void func_rxy(const Vector &x, Vector &y)
{
   y = 0.0; y(0) = x(1); y(1) = -x(0);
}
static void func_ryz(const Vector &x, Vector &y)
{
   y = 0.0; y(1) = x(2); y(2) = -x(1);
}
static void func_rzx(const Vector &x, Vector &y)
{
   y = 0.0; y(2) = x(0); y(0) = -x(2);
}

void HypreBoomerAMG::RecomputeRBMs()
{
   int nrbms;
   Array<HypreParVector*> gf_rbms;
   int dim = fespace->GetParMesh()->Dimension();

   for (int i = 0; i < rbms.Size(); i++)
   {
      HYPRE_ParVectorDestroy(rbms[i]);
   }

   if (dim == 2)
   {
      nrbms = 1;

      VectorFunctionCoefficient coeff_rxy(2, func_rxy);

      ParGridFunction rbms_rxy(fespace);
      rbms_rxy.ProjectCoefficient(coeff_rxy);

      rbms.SetSize(nrbms);
      gf_rbms.SetSize(nrbms);
      gf_rbms[0] = fespace->NewTrueDofVector();
      rbms_rxy.GetTrueDofs(*gf_rbms[0]);
   }
   else if (dim == 3)
   {
      nrbms = 3;

      VectorFunctionCoefficient coeff_rxy(3, func_rxy);
      VectorFunctionCoefficient coeff_ryz(3, func_ryz);
      VectorFunctionCoefficient coeff_rzx(3, func_rzx);

      ParGridFunction rbms_rxy(fespace);
      ParGridFunction rbms_ryz(fespace);
      ParGridFunction rbms_rzx(fespace);
      rbms_rxy.ProjectCoefficient(coeff_rxy);
      rbms_ryz.ProjectCoefficient(coeff_ryz);
      rbms_rzx.ProjectCoefficient(coeff_rzx);

      rbms.SetSize(nrbms);
      gf_rbms.SetSize(nrbms);
      gf_rbms[0] = fespace->NewTrueDofVector();
      gf_rbms[1] = fespace->NewTrueDofVector();
      gf_rbms[2] = fespace->NewTrueDofVector();
      rbms_rxy.GetTrueDofs(*gf_rbms[0]);
      rbms_ryz.GetTrueDofs(*gf_rbms[1]);
      rbms_rzx.GetTrueDofs(*gf_rbms[2]);
   }
   else
   {
      nrbms = 0;
      rbms.SetSize(nrbms);
   }

   // Transfer the RBMs from the ParGridFunction to the HYPRE_ParVector objects
   for (int i = 0; i < nrbms; i++)
   {
      rbms[i] = gf_rbms[i]->StealParVector();
      delete gf_rbms[i];
   }
}

void HypreBoomerAMG::SetElasticityOptions(ParFiniteElementSpace *fespace_)
{
#ifdef HYPRE_USING_GPU
   MFEM_ABORT("this method is not supported in hypre built with GPU support");
#endif

   // Save the finite element space to support multiple calls to SetOperator()
   this->fespace = fespace_;

   // Make sure the systems AMG options are set
   int dim = fespace_->GetParMesh()->Dimension();
   SetSystemsOptions(dim);

   // Nodal coarsening options (nodal coarsening is required for this solver)
   // See hypre's new_ij driver and the paper for descriptions.
   int nodal                 = 4; // strength reduction norm: 1, 3 or 4
   int nodal_diag            = 1; // diagonal in strength matrix: 0, 1 or 2
   int relax_coarse          = 8; // smoother on the coarsest grid: 8, 99 or 29

   // Elasticity interpolation options
   int interp_vec_variant    = 2; // 1 = GM-1, 2 = GM-2, 3 = LN
   int q_max                 = 4; // max elements per row for each Q
   int smooth_interp_vectors = 1; // smooth the rigid-body modes?

   // Optionally pre-process the interpolation matrix through iterative weight
   // refinement (this is generally applicable for any system)
   int interp_refine         = 1;

   HYPRE_BoomerAMGSetNodal(amg_precond, nodal);
   HYPRE_BoomerAMGSetNodalDiag(amg_precond, nodal_diag);
   HYPRE_BoomerAMGSetCycleRelaxType(amg_precond, relax_coarse, 3);
   HYPRE_BoomerAMGSetInterpVecVariant(amg_precond, interp_vec_variant);
   HYPRE_BoomerAMGSetInterpVecQMax(amg_precond, q_max);
   HYPRE_BoomerAMGSetSmoothInterpVectors(amg_precond, smooth_interp_vectors);
   HYPRE_BoomerAMGSetInterpRefine(amg_precond, interp_refine);

   RecomputeRBMs();
   HYPRE_BoomerAMGSetInterpVectors(amg_precond, rbms.Size(), rbms.GetData());

   // The above BoomerAMG options may result in singular matrices on the coarse
   // grids, which are handled correctly in hypre's Solve method, but can produce
   // hypre errors in the Setup (specifically in the l1 row norm computation).
   // See the documentation of SetErrorMode() for more details.
   error_mode = IGNORE_HYPRE_ERRORS;
}

#if MFEM_HYPRE_VERSION >= 21800

void HypreBoomerAMG::SetAdvectiveOptions(int distanceR,
                                         const std::string &prerelax,
                                         const std::string &postrelax)
{
   // Hypre parameters
   int Sabs = 0;
   int interp_type = 100;
   int relax_type = 10;
   int coarsen_type = 6;
   double strength_tolC = 0.1;
   double strength_tolR = 0.01;
   double filter_tolR = 0.0;
   double filterA_tol = 0.0;

   // Set relaxation on specified grid points
   int ns_down, ns_up, ns_coarse;
   if (distanceR > 0)
   {
      ns_down = prerelax.length();
      ns_up = postrelax.length();
      ns_coarse = 1;

      // Array to store relaxation scheme and pass to Hypre
      HYPRE_Int **grid_relax_points = mfem_hypre_TAlloc(HYPRE_Int*, 4);
      grid_relax_points[0] = NULL;
      grid_relax_points[1] = mfem_hypre_TAlloc(HYPRE_Int, ns_down);
      grid_relax_points[2] = mfem_hypre_TAlloc(HYPRE_Int, ns_up);
      grid_relax_points[3] = mfem_hypre_TAlloc(HYPRE_Int, 1);
      grid_relax_points[3][0] = 0;

      // set down relax scheme
      for (int i = 0; i<ns_down; i++)
      {
         if (prerelax[i] == 'F')
         {
            grid_relax_points[1][i] = -1;
         }
         else if (prerelax[i] == 'C')
         {
            grid_relax_points[1][i] = 1;
         }
         else if (prerelax[i] == 'A')
         {
            grid_relax_points[1][i] = 0;
         }
      }

      // set up relax scheme
      for (int i = 0; i<ns_up; i++)
      {
         if (postrelax[i] == 'F')
         {
            grid_relax_points[2][i] = -1;
         }
         else if (postrelax[i] == 'C')
         {
            grid_relax_points[2][i] = 1;
         }
         else if (postrelax[i] == 'A')
         {
            grid_relax_points[2][i] = 0;
         }
      }

      HYPRE_BoomerAMGSetRestriction(amg_precond, distanceR);

      HYPRE_BoomerAMGSetGridRelaxPoints(amg_precond, grid_relax_points);

      HYPRE_BoomerAMGSetInterpType(amg_precond, interp_type);
   }

   if (Sabs)
   {
      HYPRE_BoomerAMGSetSabs(amg_precond, Sabs);
   }

   HYPRE_BoomerAMGSetCoarsenType(amg_precond, coarsen_type);

   // does not support aggressive coarsening
   HYPRE_BoomerAMGSetAggNumLevels(amg_precond, 0);

   HYPRE_BoomerAMGSetStrongThreshold(amg_precond, strength_tolC);

   if (distanceR > 0)
   {
      HYPRE_BoomerAMGSetStrongThresholdR(amg_precond, strength_tolR);
      HYPRE_BoomerAMGSetFilterThresholdR(amg_precond, filter_tolR);
   }

   if (relax_type > -1)
   {
      HYPRE_BoomerAMGSetRelaxType(amg_precond, relax_type);
   }

   if (distanceR > 0)
   {
      HYPRE_BoomerAMGSetCycleNumSweeps(amg_precond, ns_coarse, 3);
      HYPRE_BoomerAMGSetCycleNumSweeps(amg_precond, ns_down,   1);
      HYPRE_BoomerAMGSetCycleNumSweeps(amg_precond, ns_up,     2);

      HYPRE_BoomerAMGSetADropTol(amg_precond, filterA_tol);
      // type = -1: drop based on row inf-norm
      HYPRE_BoomerAMGSetADropType(amg_precond, -1);
   }
}

#endif

HypreBoomerAMG::~HypreBoomerAMG()
{
   for (int i = 0; i < rbms.Size(); i++)
   {
      HYPRE_ParVectorDestroy(rbms[i]);
   }

   HYPRE_BoomerAMGDestroy(amg_precond);
}

HypreAMS::HypreAMS(ParFiniteElementSpace *edge_fespace)
{
   Init(edge_fespace);
}

HypreAMS::HypreAMS(const HypreParMatrix &A, ParFiniteElementSpace *edge_fespace)
   : HypreSolver(&A)
{
   Init(edge_fespace);
}

HypreAMS::HypreAMS(const HypreParMatrix &A, HypreParMatrix *G_,
                   HypreParVector *x_, HypreParVector *y_, HypreParVector *z_)
   : HypreSolver(&A),
     x(x_),
     y(y_),
     z(z_),
     G(G_),
     Pi(NULL),
     Pix(NULL),
     Piy(NULL),
     Piz(NULL)
{
   MFEM_ASSERT(G != NULL, "");
   MFEM_ASSERT(x != NULL, "");
   MFEM_ASSERT(y != NULL, "");
   int sdim = (z == NULL) ? 2 : 3;
   int cycle_type = 13;

   MakeSolver(sdim, cycle_type);

   HYPRE_ParVector pz = z ? static_cast<HYPRE_ParVector>(*z) : NULL;
   HYPRE_AMSSetCoordinateVectors(ams, *x, *y, pz);
   HYPRE_AMSSetDiscreteGradient(ams, *G);
}

void HypreAMS::MakeSolver(int sdim, int cycle_type)
{
   int rlx_sweeps       = 1;
   double rlx_weight    = 1.0;
   double rlx_omega     = 1.0;
#if !defined(HYPRE_USING_GPU)
   int amg_coarsen_type = 10;
   int amg_agg_levels   = 1;
   int amg_rlx_type     = 8;
   int rlx_type         = 2;
   double theta         = 0.25;
   int amg_interp_type  = 6;
   int amg_Pmax         = 4;
#else
   int amg_coarsen_type = 8;
   int amg_agg_levels   = 0;
   int amg_rlx_type     = 18;
   int rlx_type         = 1;
   double theta         = 0.25;
   int amg_interp_type  = 6;
   int amg_Pmax         = 4;
#endif

   HYPRE_AMSCreate(&ams);

   HYPRE_AMSSetDimension(ams, sdim); // 2D H(div) and 3D H(curl) problems
   HYPRE_AMSSetTol(ams, 0.0);
   HYPRE_AMSSetMaxIter(ams, 1); // use as a preconditioner
   HYPRE_AMSSetCycleType(ams, cycle_type);
   HYPRE_AMSSetPrintLevel(ams, 1);

   // set additional AMS options
   HYPRE_AMSSetSmoothingOptions(ams, rlx_type, rlx_sweeps, rlx_weight, rlx_omega);
   HYPRE_AMSSetAlphaAMGOptions(ams, amg_coarsen_type, amg_agg_levels, amg_rlx_type,
                               theta, amg_interp_type, amg_Pmax);
   HYPRE_AMSSetBetaAMGOptions(ams, amg_coarsen_type, amg_agg_levels, amg_rlx_type,
                              theta, amg_interp_type, amg_Pmax);

   HYPRE_AMSSetAlphaAMGCoarseRelaxType(ams, amg_rlx_type);
   HYPRE_AMSSetBetaAMGCoarseRelaxType(ams, amg_rlx_type);

   // The AMS preconditioner may sometimes require inverting singular matrices
   // with BoomerAMG, which are handled correctly in hypre's Solve method, but
   // can produce hypre errors in the Setup (specifically in the l1 row norm
   // computation). See the documentation of SetErrorMode() for more details.
   error_mode = IGNORE_HYPRE_ERRORS;
}

void HypreAMS::MakeGradientAndInterpolation(
   ParFiniteElementSpace *edge_fespace, int cycle_type)
{
   int dim = edge_fespace->GetMesh()->Dimension();
   int sdim = edge_fespace->GetMesh()->SpaceDimension();
   const FiniteElementCollection *edge_fec = edge_fespace->FEColl();

   bool trace_space, rt_trace_space;
   ND_Trace_FECollection *nd_tr_fec = NULL;
   trace_space = dynamic_cast<const ND_Trace_FECollection*>(edge_fec);
   rt_trace_space = dynamic_cast<const RT_Trace_FECollection*>(edge_fec);
   trace_space = trace_space || rt_trace_space;

   int p = 1;
   if (edge_fespace->GetNE() > 0)
   {
      MFEM_VERIFY(!edge_fespace->IsVariableOrder(), "");
      if (trace_space)
      {
         p = edge_fespace->GetFaceOrder(0);
         if (dim == 2) { p++; }
      }
      else
      {
         p = edge_fespace->GetElementOrder(0);
      }
   }

   ParMesh *pmesh = edge_fespace->GetParMesh();
   if (rt_trace_space)
   {
      nd_tr_fec = new ND_Trace_FECollection(p, dim);
      edge_fespace = new ParFiniteElementSpace(pmesh, nd_tr_fec);
   }

   // define the nodal linear finite element space associated with edge_fespace
   FiniteElementCollection *vert_fec;
   if (trace_space)
   {
      vert_fec = new H1_Trace_FECollection(p, dim);
   }
   else
   {
      vert_fec = new H1_FECollection(p, dim);
   }
   ParFiniteElementSpace *vert_fespace = new ParFiniteElementSpace(pmesh,
                                                                   vert_fec);

   // generate and set the vertex coordinates
   if (p == 1 && pmesh->GetNodes() == NULL)
   {
      ParGridFunction x_coord(vert_fespace);
      ParGridFunction y_coord(vert_fespace);
      ParGridFunction z_coord(vert_fespace);
      double *coord;
      for (int i = 0; i < pmesh->GetNV(); i++)
      {
         coord = pmesh -> GetVertex(i);
         x_coord(i) = coord[0];
         if (sdim >= 2) { y_coord(i) = coord[1]; }
         if (sdim == 3) { z_coord(i) = coord[2]; }
      }
      x = x_coord.ParallelProject();
      y = NULL;
      z = NULL;
      x->HypreReadWrite();

      if (sdim >= 2)
      {
         y = y_coord.ParallelProject();
         y->HypreReadWrite();
      }
      if (sdim == 3)
      {
         z = z_coord.ParallelProject();
         z->HypreReadWrite();
      }

      HYPRE_AMSSetCoordinateVectors(ams,
                                    x ? (HYPRE_ParVector)(*x) : NULL,
                                    y ? (HYPRE_ParVector)(*y) : NULL,
                                    z ? (HYPRE_ParVector)(*z) : NULL);
   }
   else
   {
      x = NULL;
      y = NULL;
      z = NULL;
   }

   // generate and set the discrete gradient
   ParDiscreteLinearOperator *grad;
   grad = new ParDiscreteLinearOperator(vert_fespace, edge_fespace);
   if (trace_space)
   {
      grad->AddTraceFaceInterpolator(new GradientInterpolator);
   }
   else
   {
      grad->AddDomainInterpolator(new GradientInterpolator);
   }
   grad->Assemble();
   grad->Finalize();
   G = grad->ParallelAssemble();
   HYPRE_AMSSetDiscreteGradient(ams, *G);
   delete grad;

   // generate and set the Nedelec interpolation matrices
   Pi = Pix = Piy = Piz = NULL;
   if (p > 1 || pmesh->GetNodes() != NULL)
   {
      ParFiniteElementSpace *vert_fespace_d
         = new ParFiniteElementSpace(pmesh, vert_fec, sdim, Ordering::byVDIM);

      ParDiscreteLinearOperator *id_ND;
      id_ND = new ParDiscreteLinearOperator(vert_fespace_d, edge_fespace);
      if (trace_space)
      {
         id_ND->AddTraceFaceInterpolator(new IdentityInterpolator);
      }
      else
      {
         id_ND->AddDomainInterpolator(new IdentityInterpolator);
      }
      id_ND->Assemble();
      id_ND->Finalize();

      if (cycle_type < 10)
      {
         Pi = id_ND->ParallelAssemble();
      }
      else
      {
         Array2D<HypreParMatrix *> Pi_blocks;
         id_ND->GetParBlocks(Pi_blocks);
         Pix = Pi_blocks(0,0);
         if (sdim >= 2) { Piy = Pi_blocks(0,1); }
         if (sdim == 3) { Piz = Pi_blocks(0,2); }
      }

      delete id_ND;

      HYPRE_ParCSRMatrix HY_Pi  = (Pi)  ? (HYPRE_ParCSRMatrix) *Pi  : NULL;
      HYPRE_ParCSRMatrix HY_Pix = (Pix) ? (HYPRE_ParCSRMatrix) *Pix : NULL;
      HYPRE_ParCSRMatrix HY_Piy = (Piy) ? (HYPRE_ParCSRMatrix) *Piy : NULL;
      HYPRE_ParCSRMatrix HY_Piz = (Piz) ? (HYPRE_ParCSRMatrix) *Piz : NULL;
      HYPRE_AMSSetInterpolations(ams, HY_Pi, HY_Pix, HY_Piy, HY_Piz);

      delete vert_fespace_d;
   }

   delete vert_fespace;
   delete vert_fec;

   if (rt_trace_space)
   {
      delete edge_fespace;
      delete nd_tr_fec;
   }
}

void HypreAMS::Init(ParFiniteElementSpace *edge_fespace)
{
   int cycle_type = 13;
   int sdim = edge_fespace->GetMesh()->SpaceDimension();
   MakeSolver(sdim, cycle_type);
   MakeGradientAndInterpolation(edge_fespace, cycle_type);
}

void HypreAMS::SetOperator(const Operator &op)
{
   const HypreParMatrix *new_A = dynamic_cast<const HypreParMatrix *>(&op);
   MFEM_VERIFY(new_A, "new Operator must be a HypreParMatrix!");

   // update base classes: Operator, Solver, HypreSolver
   height = new_A->Height();
   width  = new_A->Width();
   A = const_cast<HypreParMatrix *>(new_A);

   setup_called = 0;
   delete X;
   delete B;
   B = X = NULL;
   auxB.Delete(); auxB.Reset();
   auxX.Delete(); auxX.Reset();
}

HypreAMS::~HypreAMS()
{
   HYPRE_AMSDestroy(ams);

   delete x;
   delete y;
   delete z;

   delete G;
   delete Pi;
   delete Pix;
   delete Piy;
   delete Piz;
}

void HypreAMS::SetPrintLevel(int print_lvl)
{
   HYPRE_AMSSetPrintLevel(ams, print_lvl);
}

HypreADS::HypreADS(ParFiniteElementSpace *face_fespace)
{
   Init(face_fespace);
}

HypreADS::HypreADS(const HypreParMatrix &A, ParFiniteElementSpace *face_fespace)
   : HypreSolver(&A)
{
   Init(face_fespace);
}

void HypreADS::Init(ParFiniteElementSpace *face_fespace)
{
   int cycle_type       = 11;
   int rlx_sweeps       = 1;
   double rlx_weight    = 1.0;
   double rlx_omega     = 1.0;
#if !defined(HYPRE_USING_GPU)
   int rlx_type         = 2;
   int amg_coarsen_type = 10;
   int amg_agg_levels   = 1;
   int amg_rlx_type     = 8;
   double theta         = 0.25;
   int amg_interp_type  = 6;
   int amg_Pmax         = 4;
#else
   int rlx_type         = 1;
   int amg_coarsen_type = 8;
   int amg_agg_levels   = 0;
   int amg_rlx_type     = 18;
   double theta         = 0.25;
   int amg_interp_type  = 6;
   int amg_Pmax         = 4;
#endif
   int ams_cycle_type   = 14;

   const FiniteElementCollection *face_fec = face_fespace->FEColl();
   bool trace_space =
      (dynamic_cast<const RT_Trace_FECollection*>(face_fec) != NULL);
   int p = 1;
   if (face_fespace->GetNE() > 0)
   {
      MFEM_VERIFY(!face_fespace->IsVariableOrder(), "");
      if (trace_space)
      {
         p = face_fespace->GetFaceOrder(0) + 1;
      }
      else
      {
         p = face_fespace->GetElementOrder(0);
      }
   }

   HYPRE_ADSCreate(&ads);

   HYPRE_ADSSetTol(ads, 0.0);
   HYPRE_ADSSetMaxIter(ads, 1); // use as a preconditioner
   HYPRE_ADSSetCycleType(ads, cycle_type);
   HYPRE_ADSSetPrintLevel(ads, 1);

   // define the nodal and edge finite element spaces associated with face_fespace
   ParMesh *pmesh = (ParMesh *) face_fespace->GetMesh();
   FiniteElementCollection *vert_fec, *edge_fec;
   if (trace_space)
   {
      vert_fec = new H1_Trace_FECollection(p, 3);
      edge_fec = new ND_Trace_FECollection(p, 3);
   }
   else
   {
      vert_fec = new H1_FECollection(p, 3);
      edge_fec = new ND_FECollection(p, 3);
   }

   ParFiniteElementSpace *vert_fespace = new ParFiniteElementSpace(pmesh,
                                                                   vert_fec);
   ParFiniteElementSpace *edge_fespace = new ParFiniteElementSpace(pmesh,
                                                                   edge_fec);

   // generate and set the vertex coordinates
   if (p == 1 && pmesh->GetNodes() == NULL)
   {
      ParGridFunction x_coord(vert_fespace);
      ParGridFunction y_coord(vert_fespace);
      ParGridFunction z_coord(vert_fespace);
      double *coord;
      for (int i = 0; i < pmesh->GetNV(); i++)
      {
         coord = pmesh -> GetVertex(i);
         x_coord(i) = coord[0];
         y_coord(i) = coord[1];
         z_coord(i) = coord[2];
      }
      x = x_coord.ParallelProject();
      y = y_coord.ParallelProject();
      z = z_coord.ParallelProject();
      x->HypreReadWrite();
      y->HypreReadWrite();
      z->HypreReadWrite();
      HYPRE_ADSSetCoordinateVectors(ads, *x, *y, *z);
   }
   else
   {
      x = NULL;
      y = NULL;
      z = NULL;
   }

   // generate and set the discrete curl
   ParDiscreteLinearOperator *curl;
   curl = new ParDiscreteLinearOperator(edge_fespace, face_fespace);
   if (trace_space)
   {
      curl->AddTraceFaceInterpolator(new CurlInterpolator);
   }
   else
   {
      curl->AddDomainInterpolator(new CurlInterpolator);
   }
   curl->Assemble();
   curl->Finalize();
   C = curl->ParallelAssemble();
   C->CopyColStarts(); // since we'll delete edge_fespace
   HYPRE_ADSSetDiscreteCurl(ads, *C);
   delete curl;

   // generate and set the discrete gradient
   ParDiscreteLinearOperator *grad;
   grad = new ParDiscreteLinearOperator(vert_fespace, edge_fespace);
   if (trace_space)
   {
      grad->AddTraceFaceInterpolator(new GradientInterpolator);
   }
   else
   {
      grad->AddDomainInterpolator(new GradientInterpolator);
   }
   grad->Assemble();
   grad->Finalize();
   G = grad->ParallelAssemble();
   G->CopyColStarts(); // since we'll delete vert_fespace
   G->CopyRowStarts(); // since we'll delete edge_fespace
   HYPRE_ADSSetDiscreteGradient(ads, *G);
   delete grad;

   // generate and set the Nedelec and Raviart-Thomas interpolation matrices
   RT_Pi = RT_Pix = RT_Piy = RT_Piz = NULL;
   ND_Pi = ND_Pix = ND_Piy = ND_Piz = NULL;
   if (p > 1 || pmesh->GetNodes() != NULL)
   {
      ParFiniteElementSpace *vert_fespace_d
         = new ParFiniteElementSpace(pmesh, vert_fec, 3, Ordering::byVDIM);

      ParDiscreteLinearOperator *id_ND;
      id_ND = new ParDiscreteLinearOperator(vert_fespace_d, edge_fespace);
      if (trace_space)
      {
         id_ND->AddTraceFaceInterpolator(new IdentityInterpolator);
      }
      else
      {
         id_ND->AddDomainInterpolator(new IdentityInterpolator);
      }
      id_ND->Assemble();
      id_ND->Finalize();

      if (ams_cycle_type < 10)
      {
         ND_Pi = id_ND->ParallelAssemble();
         ND_Pi->CopyColStarts(); // since we'll delete vert_fespace_d
         ND_Pi->CopyRowStarts(); // since we'll delete edge_fespace
      }
      else
      {
         Array2D<HypreParMatrix *> ND_Pi_blocks;
         id_ND->GetParBlocks(ND_Pi_blocks);
         ND_Pix = ND_Pi_blocks(0,0);
         ND_Piy = ND_Pi_blocks(0,1);
         ND_Piz = ND_Pi_blocks(0,2);
      }

      delete id_ND;

      ParDiscreteLinearOperator *id_RT;
      id_RT = new ParDiscreteLinearOperator(vert_fespace_d, face_fespace);
      if (trace_space)
      {
         id_RT->AddTraceFaceInterpolator(new NormalInterpolator);
      }
      else
      {
         id_RT->AddDomainInterpolator(new IdentityInterpolator);
      }
      id_RT->Assemble();
      id_RT->Finalize();

      if (cycle_type < 10)
      {
         RT_Pi = id_RT->ParallelAssemble();
         RT_Pi->CopyColStarts(); // since we'll delete vert_fespace_d
      }
      else
      {
         Array2D<HypreParMatrix *> RT_Pi_blocks;
         id_RT->GetParBlocks(RT_Pi_blocks);
         RT_Pix = RT_Pi_blocks(0,0);
         RT_Piy = RT_Pi_blocks(0,1);
         RT_Piz = RT_Pi_blocks(0,2);
      }

      delete id_RT;

      HYPRE_ParCSRMatrix HY_RT_Pi, HY_RT_Pix, HY_RT_Piy, HY_RT_Piz;
      HY_RT_Pi  = (RT_Pi)  ? (HYPRE_ParCSRMatrix) *RT_Pi  : NULL;
      HY_RT_Pix = (RT_Pix) ? (HYPRE_ParCSRMatrix) *RT_Pix : NULL;
      HY_RT_Piy = (RT_Piy) ? (HYPRE_ParCSRMatrix) *RT_Piy : NULL;
      HY_RT_Piz = (RT_Piz) ? (HYPRE_ParCSRMatrix) *RT_Piz : NULL;
      HYPRE_ParCSRMatrix HY_ND_Pi, HY_ND_Pix, HY_ND_Piy, HY_ND_Piz;
      HY_ND_Pi  = (ND_Pi)  ? (HYPRE_ParCSRMatrix) *ND_Pi  : NULL;
      HY_ND_Pix = (ND_Pix) ? (HYPRE_ParCSRMatrix) *ND_Pix : NULL;
      HY_ND_Piy = (ND_Piy) ? (HYPRE_ParCSRMatrix) *ND_Piy : NULL;
      HY_ND_Piz = (ND_Piz) ? (HYPRE_ParCSRMatrix) *ND_Piz : NULL;
      HYPRE_ADSSetInterpolations(ads,
                                 HY_RT_Pi, HY_RT_Pix, HY_RT_Piy, HY_RT_Piz,
                                 HY_ND_Pi, HY_ND_Pix, HY_ND_Piy, HY_ND_Piz);

      delete vert_fespace_d;
   }

   delete vert_fec;
   delete vert_fespace;
   delete edge_fec;
   delete edge_fespace;

   // set additional ADS options
   HYPRE_ADSSetSmoothingOptions(ads, rlx_type, rlx_sweeps, rlx_weight, rlx_omega);
   HYPRE_ADSSetAMGOptions(ads, amg_coarsen_type, amg_agg_levels, amg_rlx_type,
                          theta, amg_interp_type, amg_Pmax);
   HYPRE_ADSSetAMSOptions(ads, ams_cycle_type, amg_coarsen_type, amg_agg_levels,
                          amg_rlx_type, theta, amg_interp_type, amg_Pmax);

   // The ADS preconditioner requires inverting singular matrices with BoomerAMG,
   // which are handled correctly in hypre's Solve method, but can produce hypre
   // errors in the Setup (specifically in the l1 row norm computation). See the
   // documentation of SetErrorMode() for more details.
   error_mode = IGNORE_HYPRE_ERRORS;
}

void HypreADS::SetOperator(const Operator &op)
{
   const HypreParMatrix *new_A = dynamic_cast<const HypreParMatrix *>(&op);
   MFEM_VERIFY(new_A, "new Operator must be a HypreParMatrix!");

   // update base classes: Operator, Solver, HypreSolver
   height = new_A->Height();
   width  = new_A->Width();
   A = const_cast<HypreParMatrix *>(new_A);

   setup_called = 0;
   delete X;
   delete B;
   B = X = NULL;
   auxB.Delete(); auxB.Reset();
   auxX.Delete(); auxX.Reset();
}

HypreADS::~HypreADS()
{
   HYPRE_ADSDestroy(ads);

   delete x;
   delete y;
   delete z;

   delete G;
   delete C;

   delete RT_Pi;
   delete RT_Pix;
   delete RT_Piy;
   delete RT_Piz;

   delete ND_Pi;
   delete ND_Pix;
   delete ND_Piy;
   delete ND_Piz;
}

void HypreADS::SetPrintLevel(int print_lvl)
{
   HYPRE_ADSSetPrintLevel(ads, print_lvl);
}

HypreLOBPCG::HypreMultiVector::HypreMultiVector(int n, HypreParVector & v,
                                                mv_InterfaceInterpreter & interpreter)
   : hpv(NULL),
     nv(n)
{
   mv_ptr = mv_MultiVectorCreateFromSampleVector(&interpreter, nv,
                                                 (HYPRE_ParVector)v);

   HYPRE_ParVector* vecs = NULL;
   {
      mv_TempMultiVector* tmp =
         (mv_TempMultiVector*)mv_MultiVectorGetData(mv_ptr);
      vecs = (HYPRE_ParVector*)(tmp -> vector);
   }

   hpv = new HypreParVector*[nv];
   for (int i=0; i<nv; i++)
   {
      hpv[i] = new HypreParVector(vecs[i]);
   }
}

HypreLOBPCG::HypreMultiVector::~HypreMultiVector()
{
   if ( hpv != NULL )
   {
      for (int i=0; i<nv; i++)
      {
         delete hpv[i];
      }
      delete [] hpv;
   }

   mv_MultiVectorDestroy(mv_ptr);
}

void
HypreLOBPCG::HypreMultiVector::Randomize(HYPRE_Int seed_)
{
   mv_MultiVectorSetRandom(mv_ptr, seed_);
}

HypreParVector &
HypreLOBPCG::HypreMultiVector::GetVector(unsigned int i)
{
   MFEM_ASSERT((int)i < nv, "index out of range");

   return ( *hpv[i] );
}

HypreParVector **
HypreLOBPCG::HypreMultiVector::StealVectors()
{
   HypreParVector ** hpv_ret = hpv;

   hpv = NULL;

   mv_TempMultiVector * mv_tmp =
      (mv_TempMultiVector*)mv_MultiVectorGetData(mv_ptr);

   mv_tmp->ownsVectors = 0;

   for (int i=0; i<nv; i++)
   {
      hpv_ret[i]->SetOwnership(1);
   }

   return hpv_ret;
}

HypreLOBPCG::HypreLOBPCG(MPI_Comm c)
   : comm(c),
     myid(0),
     numProcs(1),
     nev(10),
     seed(75),
     glbSize(-1),
     part(NULL),
     multi_vec(NULL),
     x(NULL),
     subSpaceProj(NULL)
{
   MPI_Comm_size(comm,&numProcs);
   MPI_Comm_rank(comm,&myid);

   HYPRE_ParCSRSetupInterpreter(&interpreter);
   HYPRE_ParCSRSetupMatvec(&matvec_fn);
   HYPRE_LOBPCGCreate(&interpreter, &matvec_fn, &lobpcg_solver);
}

HypreLOBPCG::~HypreLOBPCG()
{
   delete multi_vec;
   delete x;
   delete [] part;

   HYPRE_LOBPCGDestroy(lobpcg_solver);
}

void
HypreLOBPCG::SetTol(double tol)
{
   HYPRE_LOBPCGSetTol(lobpcg_solver, tol);
}

void
HypreLOBPCG::SetRelTol(double rel_tol)
{
#if MFEM_HYPRE_VERSION >= 21101
   HYPRE_LOBPCGSetRTol(lobpcg_solver, rel_tol);
#else
   MFEM_ABORT("This method requires HYPRE version >= 2.11.1");
#endif
}

void
HypreLOBPCG::SetMaxIter(int max_iter)
{
   HYPRE_LOBPCGSetMaxIter(lobpcg_solver, max_iter);
}

void
HypreLOBPCG::SetPrintLevel(int logging)
{
   if (myid == 0)
   {
      HYPRE_LOBPCGSetPrintLevel(lobpcg_solver, logging);
   }
}

void
HypreLOBPCG::SetPrecondUsageMode(int pcg_mode)
{
   HYPRE_LOBPCGSetPrecondUsageMode(lobpcg_solver, pcg_mode);
}

void
HypreLOBPCG::SetPreconditioner(Solver & precond)
{
   HYPRE_LOBPCGSetPrecond(lobpcg_solver,
                          (HYPRE_PtrToSolverFcn)this->PrecondSolve,
                          (HYPRE_PtrToSolverFcn)this->PrecondSetup,
                          (HYPRE_Solver)&precond);
}

void
HypreLOBPCG::SetOperator(Operator & A)
{
   HYPRE_BigInt locSize = A.Width();

   if (HYPRE_AssumedPartitionCheck())
   {
      part = new HYPRE_BigInt[2];

      MPI_Scan(&locSize, &part[1], 1, HYPRE_MPI_BIG_INT, MPI_SUM, comm);

      part[0] = part[1] - locSize;

      MPI_Allreduce(&locSize, &glbSize, 1, HYPRE_MPI_BIG_INT, MPI_SUM, comm);
   }
   else
   {
      part = new HYPRE_BigInt[numProcs+1];

      MPI_Allgather(&locSize, 1, HYPRE_MPI_BIG_INT,
                    &part[1], 1, HYPRE_MPI_BIG_INT, comm);

      part[0] = 0;
      for (int i=0; i<numProcs; i++)
      {
         part[i+1] += part[i];
      }

      glbSize = part[numProcs];
   }

   if ( x != NULL )
   {
      delete x;
   }

   // Create a distributed vector without a data array.
   const bool is_device_ptr = true;
   x = new HypreParVector(comm,glbSize,NULL,part,is_device_ptr);

   matvec_fn.MatvecCreate  = this->OperatorMatvecCreate;
   matvec_fn.Matvec        = this->OperatorMatvec;
   matvec_fn.MatvecDestroy = this->OperatorMatvecDestroy;

   HYPRE_LOBPCGSetup(lobpcg_solver,(HYPRE_Matrix)&A,NULL,NULL);
}

void
HypreLOBPCG::SetMassMatrix(Operator & M)
{
   matvec_fn.MatvecCreate  = this->OperatorMatvecCreate;
   matvec_fn.Matvec        = this->OperatorMatvec;
   matvec_fn.MatvecDestroy = this->OperatorMatvecDestroy;

   HYPRE_LOBPCGSetupB(lobpcg_solver,(HYPRE_Matrix)&M,NULL);
}

void
HypreLOBPCG::GetEigenvalues(Array<double> & eigs) const
{
   // Initialize eigenvalues array with marker values
   eigs.SetSize(nev);

   for (int i=0; i<nev; i++)
   {
      eigs[i] = eigenvalues[i];
   }
}

const HypreParVector &
HypreLOBPCG::GetEigenvector(unsigned int i) const
{
   return multi_vec->GetVector(i);
}

void
HypreLOBPCG::SetInitialVectors(int num_vecs, HypreParVector ** vecs)
{
   // Initialize HypreMultiVector object if necessary
   if ( multi_vec == NULL )
   {
      MFEM_ASSERT(x != NULL, "In HypreLOBPCG::SetInitialVectors()");

      multi_vec = new HypreMultiVector(nev, *x, interpreter);
   }

   // Copy the vectors provided
   for (int i=0; i < min(num_vecs,nev); i++)
   {
      multi_vec->GetVector(i) = *vecs[i];
   }

   // Randomize any remaining vectors
   for (int i=min(num_vecs,nev); i < nev; i++)
   {
      multi_vec->GetVector(i).Randomize(seed);
   }

   // Ensure all vectors are in the proper subspace
   if ( subSpaceProj != NULL )
   {
      HypreParVector y(*x);
      y = multi_vec->GetVector(0);

      for (int i=1; i<nev; i++)
      {
         subSpaceProj->Mult(multi_vec->GetVector(i),
                            multi_vec->GetVector(i-1));
      }
      subSpaceProj->Mult(y,
                         multi_vec->GetVector(nev-1));
   }
}

void
HypreLOBPCG::Solve()
{
   // Initialize HypreMultiVector object if necessary
   if ( multi_vec == NULL )
   {
      MFEM_ASSERT(x != NULL, "In HypreLOBPCG::Solve()");

      multi_vec = new HypreMultiVector(nev, *x, interpreter);
      multi_vec->Randomize(seed);

      if ( subSpaceProj != NULL )
      {
         HypreParVector y(*x);
         y = multi_vec->GetVector(0);

         for (int i=1; i<nev; i++)
         {
            subSpaceProj->Mult(multi_vec->GetVector(i),
                               multi_vec->GetVector(i-1));
         }
         subSpaceProj->Mult(y, multi_vec->GetVector(nev-1));
      }
   }

   eigenvalues.SetSize(nev);
   eigenvalues = NAN;

   // Perform eigenmode calculation
   //
   // The eigenvalues are computed in ascending order (internally the
   // order is determined by the LAPACK routine 'dsydv'.)
   HYPRE_LOBPCGSolve(lobpcg_solver, NULL, *multi_vec, eigenvalues);
}

void *
HypreLOBPCG::OperatorMatvecCreate( void *A,
                                   void *x )
{
   void *matvec_data;

   matvec_data = NULL;

   return ( matvec_data );
}

HYPRE_Int
HypreLOBPCG::OperatorMatvec( void *matvec_data,
                             HYPRE_Complex alpha,
                             void *A,
                             void *x,
                             HYPRE_Complex beta,
                             void *y )
{
   MFEM_VERIFY(alpha == 1.0 && beta == 0.0, "values not supported");

   Operator *Aop = (Operator*)A;

   hypre_ParVector * xPar = (hypre_ParVector *)x;
   hypre_ParVector * yPar = (hypre_ParVector *)y;

   HypreParVector xVec(xPar);
   HypreParVector yVec(yPar);

   Aop->Mult( xVec, yVec );

   // Move data back to hypre's device memory location in case the above Mult
   // operation moved it to host.
   yVec.HypreReadWrite();

   return 0;
}

HYPRE_Int
HypreLOBPCG::OperatorMatvecDestroy( void *matvec_data )
{
   return 0;
}

HYPRE_Int
HypreLOBPCG::PrecondSolve(void *solver,
                          void *A,
                          void *b,
                          void *x)
{
   Solver *PC = (Solver*)solver;

   hypre_ParVector * bPar = (hypre_ParVector *)b;
   hypre_ParVector * xPar = (hypre_ParVector *)x;

   HypreParVector bVec(bPar);
   HypreParVector xVec(xPar);

   PC->Mult( bVec, xVec );

   // Move data back to hypre's device memory location in case the above Mult
   // operation moved it to host.
   xVec.HypreReadWrite();

   return 0;
}

HYPRE_Int
HypreLOBPCG::PrecondSetup(void *solver,
                          void *A,
                          void *b,
                          void *x)
{
   return 0;
}

HypreAME::HypreAME(MPI_Comm comm)
   : myid(0),
     numProcs(1),
     nev(10),
     setT(false),
     ams_precond(NULL),
     eigenvalues(NULL),
     multi_vec(NULL),
     eigenvectors(NULL)
{
   MPI_Comm_size(comm,&numProcs);
   MPI_Comm_rank(comm,&myid);

   HYPRE_AMECreate(&ame_solver);
   HYPRE_AMESetPrintLevel(ame_solver, 0);
}

HypreAME::~HypreAME()
{
   if ( multi_vec )
   {
      mfem_hypre_TFree_host(multi_vec);
   }

   if ( eigenvectors )
   {
      for (int i=0; i<nev; i++)
      {
         delete eigenvectors[i];
      }
   }
   delete [] eigenvectors;

   if ( eigenvalues )
   {
      mfem_hypre_TFree_host(eigenvalues);
   }

   HYPRE_AMEDestroy(ame_solver);
}

void
HypreAME::SetNumModes(int num_eigs)
{
   nev = num_eigs;

   HYPRE_AMESetBlockSize(ame_solver, nev);
}

void
HypreAME::SetTol(double tol)
{
   HYPRE_AMESetTol(ame_solver, tol);
}

void
HypreAME::SetRelTol(double rel_tol)
{
#if MFEM_HYPRE_VERSION >= 21101
   HYPRE_AMESetRTol(ame_solver, rel_tol);
#else
   MFEM_ABORT("This method requires HYPRE version >= 2.11.1");
#endif
}

void
HypreAME::SetMaxIter(int max_iter)
{
   HYPRE_AMESetMaxIter(ame_solver, max_iter);
}

void
HypreAME::SetPrintLevel(int logging)
{
   if (myid == 0)
   {
      HYPRE_AMESetPrintLevel(ame_solver, logging);
   }
}

void
HypreAME::SetPreconditioner(HypreSolver & precond)
{
   ams_precond = &precond;
}

void
HypreAME::SetOperator(const HypreParMatrix & A)
{
   if ( !setT )
   {
      HYPRE_Solver ams_precond_ptr = (HYPRE_Solver)*ams_precond;

      ams_precond->SetupFcn()(*ams_precond,A,NULL,NULL);

      HYPRE_AMESetAMSSolver(ame_solver, ams_precond_ptr);
   }

   HYPRE_AMESetup(ame_solver);
}

void
HypreAME::SetMassMatrix(const HypreParMatrix & M)
{
   HYPRE_ParCSRMatrix parcsr_M = M;
   HYPRE_AMESetMassMatrix(ame_solver,(HYPRE_ParCSRMatrix)parcsr_M);
}

void
HypreAME::Solve()
{
   HYPRE_AMESolve(ame_solver);

   // Grab a pointer to the eigenvalues from AME
   HYPRE_AMEGetEigenvalues(ame_solver,&eigenvalues);

   // Grad a pointer to the eigenvectors from AME
   HYPRE_AMEGetEigenvectors(ame_solver,&multi_vec);
}

void
HypreAME::GetEigenvalues(Array<double> & eigs) const
{
   // Initialize eigenvalues array with marker values
   eigs.SetSize(nev); eigs = -1.0;

   // Copy eigenvalues to eigs array
   for (int i=0; i<nev; i++)
   {
      eigs[i] = eigenvalues[i];
   }
}

void
HypreAME::createDummyVectors() const
{
   eigenvectors = new HypreParVector*[nev];
   for (int i=0; i<nev; i++)
   {
      eigenvectors[i] = new HypreParVector(multi_vec[i]);
      eigenvectors[i]->SetOwnership(1);
   }
}

const HypreParVector &
HypreAME::GetEigenvector(unsigned int i) const
{
   if ( eigenvectors == NULL )
   {
      this->createDummyVectors();
   }

   return *eigenvectors[i];
}

HypreParVector **
HypreAME::StealEigenvectors()
{
   if ( eigenvectors == NULL )
   {
      this->createDummyVectors();
   }

   // Set the local pointers to NULL so that they won't be deleted later
   HypreParVector ** vecs = eigenvectors;
   eigenvectors = NULL;
   multi_vec = NULL;

   return vecs;
}

}

#endif<|MERGE_RESOLUTION|>--- conflicted
+++ resolved
@@ -811,15 +811,10 @@
    HypreReadWrite();
    hypre_CSRMatrixReorder(hypre_ParCSRMatrixDiag(A));
 #ifdef HYPRE_BIGINT
-<<<<<<< HEAD
-   diag->HostReadWriteJ();
-   CopyCSR_J(A->diag, diag->GetJ());
-=======
    if (CanShallowCopy(diag->GetMemoryData(), GetHypreMemoryClass()))
    {
       CopyCSR_J(A->diag->num_nonzeros, mem_diag, diag->GetMemoryJ());
    }
->>>>>>> a1f6902e
 #endif
 
    hypre_MatvecCommPkgCreate(A);
