--- conflicted
+++ resolved
@@ -126,9 +126,6 @@
     * on the diagonal. If the input matrix is already diagonally dominant, this
     * reordering can be disabled.
     */
-<<<<<<< HEAD
-   // void SetMC64Job( strumpack::MC64Job job );
-=======
    void DisableMatching();
 
    /**
@@ -148,7 +145,6 @@
     */
    void EnableParallelMatching();
 #endif
->>>>>>> ea9aecce
 
 private:
    void Init( int argc, char* argv[] );
