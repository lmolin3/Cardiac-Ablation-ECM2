// Copyright (c) 2010-2024, Lawrence Livermore National Security, LLC. Produced
// at the Lawrence Livermore National Laboratory. All Rights reserved. See files
// LICENSE and NOTICE for details. LLNL-CODE-806117.
//
// This file is part of the MFEM library. For more information and source code
// availability visit https://mfem.org.
//
// MFEM is free software; you can redistribute it and/or modify it under the
// terms of the BSD-3 license. We welcome feedback and contributions, see file
// CONTRIBUTING.md for details.

#ifndef MFEM_HYPRE
#define MFEM_HYPRE

#include "../config/config.hpp"

#ifdef MFEM_USE_MPI

#include <mpi.h>

// Enable internal hypre timing routines
#define HYPRE_TIMING

// hypre header files
#include "seq_mv.h"
#include "_hypre_parcsr_mv.h"
#include "_hypre_parcsr_ls.h"
#include "temp_multivector.h"
#include "../general/globals.hpp"

#ifdef HYPRE_COMPLEX
#error "MFEM does not work with HYPRE's complex numbers support"
#endif

#if defined(MFEM_USE_DOUBLE) && defined(HYPRE_SINGLE)
#error "MFEM_USE_DOUBLE=YES requires HYPRE build WITHOUT --enable-single!"
#elif defined(MFEM_USE_DOUBLE) && defined(HYPRE_LONG_DOUBLE)
#error "MFEM_USE_DOUBLE=YES requires HYPRE build WITHOUT --enable-longdouble!"
#elif defined(MFEM_USE_SINGLE) && !defined(HYPRE_SINGLE)
#error "MFEM_USE_SINGLE=YES requires HYPRE build with --enable-single!"
#endif

#if defined(HYPRE_USING_GPU) && \
    !(defined(HYPRE_USING_CUDA) || defined(HYPRE_USING_HIP))
#error "Unsupported GPU build of HYPRE! Only CUDA and HIP builds are supported."
#endif
#if defined(HYPRE_USING_CUDA) && !defined(MFEM_USE_CUDA)
#error "MFEM_USE_CUDA=YES is required when HYPRE is built with CUDA!"
#endif
#if defined(HYPRE_USING_HIP) && !defined(MFEM_USE_HIP)
#error "MFEM_USE_HIP=YES is required when HYPRE is built with HIP!"
#endif

#include "sparsemat.hpp"
#include "hypre_parcsr.hpp"

namespace mfem
{

class ParFiniteElementSpace;
class HypreParMatrix;


/// @brief A simple singleton class for hypre's global settings, that 1) calls
/// HYPRE_Init() and sets some GPU-relevant options at construction and 2) calls
/// HYPRE_Finalize() at destruction.
class Hypre
{
public:
   /// @brief Initialize hypre by calling HYPRE_Init() and set default options.
   /// After calling Hypre::Init(), hypre will be finalized automatically at
   /// program exit.
   ///
   /// Calling HYPRE_Finalize() manually is not compatible with this class.
   static void Init() { Instance(); }

   /// @brief Finalize hypre (called automatically at program exit if
   /// Hypre::Init() has been called).
   ///
   /// Multiple calls to Hypre::Finalize() have no effect. This function can be
   /// called manually to more precisely control when hypre is finalized.
   static void Finalize();

private:
   /// Calls HYPRE_Init() when the singleton is constructed.
   Hypre();

   /// The singleton destructor (called at program exit) finalizes hypre.
   ~Hypre() { Finalize(); }

   /// Set the default hypre global options (mostly GPU-relevant).
   void SetDefaultOptions();

   /// Create and return the Hypre singleton object.
   static Hypre &Instance()
   {
      static Hypre hypre;
      return hypre;
   }

   bool finalized = false; ///< Has Hypre::Finalize() been called already?
};


namespace internal
{

template <typename int_type>
inline int to_int(int_type i)
{
   MFEM_ASSERT(int_type(int(i)) == i, "overflow converting int_type to int");
   return int(i);
}

// Specialization for to_int(int)
template <> inline int to_int(int i) { return i; }

// Convert a HYPRE_Int to int
#ifdef HYPRE_BIGINT
template <>
inline int to_int(HYPRE_Int i)
{
   MFEM_ASSERT(HYPRE_Int(int(i)) == i, "overflow converting HYPRE_Int to int");
   return int(i);
}
#endif

} // namespace internal


/// The MemoryClass used by Hypre objects.
inline MemoryClass GetHypreMemoryClass()
{
#if !defined(HYPRE_USING_GPU)
   return MemoryClass::HOST;
#elif defined(HYPRE_USING_UNIFIED_MEMORY)
   return MemoryClass::MANAGED;
#else
#if MFEM_HYPRE_VERSION >= 23100
   return (GetHypreMemoryLocation() == HYPRE_MEMORY_DEVICE) ? MemoryClass::DEVICE :
          MemoryClass::HOST;
#else // MFEM_HYPRE_VERSION >= 23100
   return MemoryClass::DEVICE;
#endif // MFEM_HYPRE_VERSION >= 23100
#endif
}

/// The MemoryType used by MFEM when allocating arrays for Hypre objects.
inline MemoryType GetHypreMemoryType()
{
#if !defined(HYPRE_USING_GPU)
   return Device::GetHostMemoryType();
#elif defined(HYPRE_USING_UNIFIED_MEMORY)
   return MemoryType::MANAGED;
#else
#if MFEM_HYPRE_VERSION >= 23100
   return (GetHypreMemoryLocation() == HYPRE_MEMORY_DEVICE) ? MemoryType::DEVICE :
          Device::GetHostMemoryType();
#else // MFEM_HYPRE_VERSION >= 23100
   return MemoryType::DEVICE;
#endif // MFEM_HYPRE_VERSION >= 23100
#endif
}

inline bool HypreUsingGPU()
{
#ifdef HYPRE_USING_GPU
#if MFEM_HYPRE_VERSION >= 23100
   HYPRE_MemoryLocation loc;
   HYPRE_GetMemoryLocation(&loc);
   return loc == HYPRE_MEMORY_DEVICE;
#else // MFEM_HYPRE_VERSION >= 23100
   return true;
#endif // MFEM_HYPRE_VERSION >= 23100
#else
   return false;
#endif
}

/// Wrapper for hypre's parallel vector class
class HypreParVector : public Vector
{
private:
   int own_ParVector;

   /// The actual object
   hypre_ParVector *x;

   friend class HypreParMatrix;

   // Set Vector::data and Vector::size from *x
   inline void _SetDataAndSize_();

public:

   /// Default constructor, no underlying @a hypre_ParVector is created.
   HypreParVector()
   {
      own_ParVector = false;
      x = NULL;
   }

   /** @brief Creates vector with given global size and parallel partitioning of
       the rows/columns given by @a col. */
   /** @anchor hypre_partitioning_descr
       The partitioning is defined in one of two ways depending on the
       configuration of HYPRE:
       1. If HYPRE_AssumedPartitionCheck() returns true (the default),
          then col is of length 2 and the local processor owns columns
          [col[0],col[1]).
       2. If HYPRE_AssumedPartitionCheck() returns false, then col is of
          length (number of processors + 1) and processor P owns columns
          [col[P],col[P+1]) i.e. each processor has a copy of the same col
          array. */
   HypreParVector(MPI_Comm comm, HYPRE_BigInt glob_size, HYPRE_BigInt *col);
   /** @brief Creates vector with given global size, partitioning of the
       columns, and data. */
   /** The data must be allocated and destroyed outside. If @a data_ is NULL, a
       dummy vector without a valid data array will be created. See @ref
       hypre_partitioning_descr "here" for a description of the @a col array.

       If @a is_device_ptr is true, the pointer @a data_ is assumed to be
       allocated in the memory location HYPRE_MEMORY_DEVICE. */
   HypreParVector(MPI_Comm comm, HYPRE_BigInt glob_size, real_t *data_,
                  HYPRE_BigInt *col, bool is_device_ptr = false);
   /// Creates a deep copy of @a y
   HypreParVector(const HypreParVector &y);
   /// Move constructor for HypreParVector. "Steals" data from its argument.
   HypreParVector(HypreParVector&& other);
   /// Creates vector compatible with (i.e. in the domain of) A or A^T
   explicit HypreParVector(const HypreParMatrix &A, int transpose = 0);
   /// Creates vector wrapping y
   explicit HypreParVector(HYPRE_ParVector y);
   /// Create a true dof parallel vector on a given ParFiniteElementSpace
   explicit HypreParVector(ParFiniteElementSpace *pfes);

   /// \brief Constructs a  @p HypreParVector *compatible* with the calling vector
   /// - meaning that it will be the same size and have the same partitioning.
   HypreParVector CreateCompatibleVector() const;

   /// MPI communicator
   MPI_Comm GetComm() const { return x->comm; }

   /// Converts hypre's format to HypreParVector
   void WrapHypreParVector(hypre_ParVector *y, bool owner=true);

   /// Returns the parallel row/column partitioning
   /** See @ref hypre_partitioning_descr "here" for a description of the
       partitioning array. */
   inline const HYPRE_BigInt *Partitioning() const { return x->partitioning; }

   /// @brief Returns a non-const pointer to the parallel row/column
   /// partitioning.
   /// Deprecated in favor of HypreParVector::Partitioning() const.
   MFEM_DEPRECATED
   inline HYPRE_BigInt *Partitioning() { return x->partitioning; }

   /// Returns the global number of rows
   inline HYPRE_BigInt GlobalSize() const { return x->global_size; }

   /// Typecasting to hypre's hypre_ParVector*
   operator hypre_ParVector*() const { return x; }
#ifndef HYPRE_PAR_VECTOR_STRUCT
   /// Typecasting to hypre's HYPRE_ParVector, a.k.a. void *
   operator HYPRE_ParVector() const { return (HYPRE_ParVector) x; }
#endif
   /// Changes the ownership of the vector
   hypre_ParVector *StealParVector() { own_ParVector = 0; return x; }

   /// Sets ownership of the internal hypre_ParVector
   void SetOwnership(int own) { own_ParVector = own; }

   /// Gets ownership of the internal hypre_ParVector
   int GetOwnership() const { return own_ParVector; }

   /// Returns the global vector in each processor
   Vector* GlobalVector() const;

   /// Set constant values
   HypreParVector& operator= (real_t d);
   /// Define '=' for hypre vectors.
   HypreParVector& operator= (const HypreParVector &y);
   /// Move assignment
   HypreParVector& operator= (HypreParVector &&y);

   using Vector::Read;

   /// Sets the data of the Vector and the hypre_ParVector to @a data_.
   /** Must be used only for HypreParVector%s that do not own the data,
       e.g. created with the constructor:
       HypreParVector(MPI_Comm, HYPRE_BigInt, double *, HYPRE_BigInt *). */
   void SetData(real_t *data_);

   /** @brief Prepare the HypreParVector for read access in hypre's device
       memory space, HYPRE_MEMORY_DEVICE. */
   void HypreRead() const;

   /** @brief Prepare the HypreParVector for read and write access in hypre's
       device memory space, HYPRE_MEMORY_DEVICE. */
   void HypreReadWrite();

   /** @brief Prepare the HypreParVector for write access in hypre's device
       memory space, HYPRE_MEMORY_DEVICE. */
   void HypreWrite();

   /** @brief Replace the HypreParVector's data with the given Memory, @a mem,
       and prepare the vector for read access in hypre's device memory space,
       HYPRE_MEMORY_DEVICE. */
   /** This method must be used with HypreParVector%s that do not own the data,
       e.g. created with the constructor:
       HypreParVector(MPI_Comm, HYPRE_BigInt, double *, HYPRE_BigInt *).

       The Memory @a mem must be accessible with the hypre MemoryClass defined
       by GetHypreMemoryClass(). */
   void WrapMemoryRead(const Memory<real_t> &mem);

   /** @brief Replace the HypreParVector's data with the given Memory, @a mem,
       and prepare the vector for read and write access in hypre's device memory
       space, HYPRE_MEMORY_DEVICE. */
   /** This method must be used with HypreParVector%s that do not own the data,
       e.g. created with the constructor:
       HypreParVector(MPI_Comm, HYPRE_BigInt, double *, HYPRE_BigInt *).

       The Memory @a mem must be accessible with the hypre MemoryClass defined
       by GetHypreMemoryClass(). */
   void WrapMemoryReadWrite(Memory<real_t> &mem);

   /** @brief Replace the HypreParVector's data with the given Memory, @a mem,
       and prepare the vector for write access in hypre's device memory space,
       HYPRE_MEMORY_DEVICE. */
   /** This method must be used with HypreParVector%s that do not own the data,
       e.g. created with the constructor:
       HypreParVector(MPI_Comm, HYPRE_BigInt, double *, HYPRE_BigInt *).

       The Memory @a mem must be accessible with the hypre MemoryClass defined
       by GetHypreMemoryClass(). */
   void WrapMemoryWrite(Memory<real_t> &mem);

   /// Set random values
   HYPRE_Int Randomize(HYPRE_Int seed);

   /// Prints the locally owned rows in parallel
   void Print(const char *fname) const;

   /// Reads a HypreParVector from files saved with HypreParVector::Print
   void Read(MPI_Comm comm, const char *fname);

   /// Calls hypre's destroy function
   ~HypreParVector();
};

/// Returns the inner product of x and y
real_t InnerProduct(HypreParVector &x, HypreParVector &y);
real_t InnerProduct(HypreParVector *x, HypreParVector *y);


/** @brief Compute the l_p norm of the Vector which is split without overlap
    across the given communicator. */
real_t ParNormlp(const Vector &vec, real_t p, MPI_Comm comm);


/// Wrapper for hypre's ParCSR matrix class
class HypreParMatrix : public Operator
{
private:
   /// The actual object
   hypre_ParCSRMatrix *A;

   /// Auxiliary vectors for typecasting
   mutable HypreParVector *X, *Y;
   /** @brief Auxiliary buffers for the case when the input or output arrays in
       methods like Mult(double, const Vector &, double, Vector &) need to be
       deep copied in order to be used by hypre. */
   mutable Memory<real_t> auxX, auxY;

   // Flags indicating ownership of A->diag->{i,j,data}, A->offd->{i,j,data},
   // and A->col_map_offd.
   // The possible values for diagOwner are:
   //  -1: no special treatment of A->diag (default)
   //      when hypre is built with CUDA support, A->diag owns the "host"
   //      pointers (according to A->diag->owns_data)
   //  -2: used when hypre is built with CUDA support, A->diag owns the "hypre"
   //      pointers (according to A->diag->owns_data)
   //   0: prevent hypre from destroying A->diag->{i,j,data}
   //   1: same as 0, plus own the "host" A->diag->{i,j}
   //   2: same as 0, plus own the "host" A->diag->data
   //   3: same as 0, plus own the "host" A->diag->{i,j,data}
   // The same values and rules apply to offdOwner and A->offd.
   // The possible values for colMapOwner are:
   //  -1: no special treatment of A->col_map_offd (default)
   //   0: prevent hypre from destroying A->col_map_offd
   //   1: same as 0, plus take ownership of A->col_map_offd
   // All owned arrays are destroyed with 'delete []'.
   signed char diagOwner, offdOwner, colMapOwner;

   // Does the object own the pointer A?
   signed char ParCSROwner;

   MemoryIJData mem_diag, mem_offd;

   // Initialize with defaults. Does not initialize inherited members.
   void Init();

   // Delete all owned data. Does not perform re-initialization with defaults.
   void Destroy();

   void Read(MemoryClass mc) const;
   void ReadWrite(MemoryClass mc);
   // The Boolean flags are used in Destroy().
   void Write(MemoryClass mc, bool set_diag = true, bool set_offd = true);

   // Copy (shallow/deep, based on HYPRE_BIGINT) the I and J arrays from csr to
   // hypre_csr. Shallow copy the data. Return the appropriate ownership flag.
   // The CSR arrays are wrapped in the mem_csr struct which is used to move
   // these arrays to device, if necessary.
   static signed char CopyCSR(SparseMatrix *csr,
                              MemoryIJData &mem_csr,
                              hypre_CSRMatrix *hypre_csr,
                              bool mem_owner);
   // Copy (shallow or deep, based on HYPRE_BIGINT) the I and J arrays from
   // bool_csr to hypre_csr. Allocate the data array and set it to all ones.
   // Return the appropriate ownership flag. The CSR arrays are wrapped in the
   // mem_csr struct which is used to move these arrays to device, if necessary.
   static signed char CopyBoolCSR(Table *bool_csr,
                                  MemoryIJData &mem_csr,
                                  hypre_CSRMatrix *hypre_csr);

   // Wrap the data from h_mat into mem with the given ownership flag.
   // If the new Memory arrays in mem are not suitable to be accessed via
   // GetHypreMemoryClass(), then mem will be re-allocated using the memory type
   // returned by GetHypreMemoryType(), the data will be deep copied, and h_mat
   // will be updated with the new pointers.
   static signed char HypreCsrToMem(hypre_CSRMatrix *h_mat, MemoryType h_mat_mt,
                                    bool own_ija, MemoryIJData &mem);

public:
   /// An empty matrix to be used as a reference to an existing matrix
   HypreParMatrix();

   /// Converts hypre's format to HypreParMatrix
   /** If @a owner is false, ownership of @a a is not transferred */
   void WrapHypreParCSRMatrix(hypre_ParCSRMatrix *a, bool owner = true);

   /// Converts hypre's format to HypreParMatrix
   /** If @a owner is false, ownership of @a a is not transferred */
   explicit HypreParMatrix(hypre_ParCSRMatrix *a, bool owner = true)
   {
      Init();
      WrapHypreParCSRMatrix(a, owner);
   }

   /// Creates block-diagonal square parallel matrix.
   /** Diagonal is given by @a diag which must be in CSR format (finalized). The
       new HypreParMatrix does not take ownership of any of the input arrays.
       See @ref hypre_partitioning_descr "here" for a description of the row
       partitioning array @a row_starts.

       @warning The ordering of the columns in each row in @a *diag may be
       changed by this constructor to ensure that the first entry in each row is
       the diagonal one. This is expected by most hypre functions. */
   HypreParMatrix(MPI_Comm comm, HYPRE_BigInt glob_size,
                  HYPRE_BigInt *row_starts,
                  SparseMatrix *diag); // constructor with 4 arguments, v1

   /// Creates block-diagonal rectangular parallel matrix.
   /** Diagonal is given by @a diag which must be in CSR format (finalized). The
       new HypreParMatrix does not take ownership of any of the input arrays.
       See @ref hypre_partitioning_descr "here" for a description of the
       partitioning arrays @a row_starts and @a col_starts. */
   HypreParMatrix(MPI_Comm comm, HYPRE_BigInt global_num_rows,
                  HYPRE_BigInt global_num_cols, HYPRE_BigInt *row_starts,
                  HYPRE_BigInt *col_starts,
                  SparseMatrix *diag); // constructor with 6 arguments, v1

   /// Creates general (rectangular) parallel matrix.
   /** The new HypreParMatrix does not take ownership of any of the input
       arrays, if @a own_diag_offd is false (default). If @a own_diag_offd is
       true, ownership of @a diag and @a offd is transferred to the
       HypreParMatrix.

       See @ref hypre_partitioning_descr "here" for a description of the
       partitioning arrays @a row_starts and @a col_starts. */
   HypreParMatrix(MPI_Comm comm, HYPRE_BigInt global_num_rows,
                  HYPRE_BigInt global_num_cols, HYPRE_BigInt *row_starts,
                  HYPRE_BigInt *col_starts, SparseMatrix *diag,
                  SparseMatrix *offd, HYPRE_BigInt *cmap,
                  bool own_diag_offd = false); // constructor with 8+1 arguments

   /// Creates general (rectangular) parallel matrix.
   /** The new HypreParMatrix takes ownership of all input arrays, except
       @a col_starts and @a row_starts. See @ref hypre_partitioning_descr "here"
       for a description of the partitioning arrays @a row_starts and @a
       col_starts.

       If @a hypre_arrays is false, all arrays (except @a row_starts and
       @a col_starts) are assumed to be allocated according to the MemoryType
       returned by Device::GetHostMemoryType(). If @a hypre_arrays is true, then
       the same arrays are assumed to be allocated by hypre as host arrays. */
   HypreParMatrix(MPI_Comm comm,
                  HYPRE_BigInt global_num_rows, HYPRE_BigInt global_num_cols,
                  HYPRE_BigInt *row_starts, HYPRE_BigInt *col_starts,
                  HYPRE_Int *diag_i, HYPRE_Int *diag_j, real_t *diag_data,
                  HYPRE_Int *offd_i, HYPRE_Int *offd_j, real_t *offd_data,
                  HYPRE_Int offd_num_cols,
                  HYPRE_BigInt *offd_col_map,
                  bool hypre_arrays = false); // constructor with 13+1 arguments

   /// Creates a parallel matrix from SparseMatrix on processor 0.
   /** See @ref hypre_partitioning_descr "here" for a description of the
       partitioning arrays @a row_starts and @a col_starts. */
   HypreParMatrix(MPI_Comm comm, HYPRE_BigInt *row_starts,
                  HYPRE_BigInt *col_starts,
                  SparseMatrix *a); // constructor with 4 arguments, v2

   /// Creates boolean block-diagonal rectangular parallel matrix.
   /** The new HypreParMatrix does not take ownership of any of the input
       arrays. See @ref hypre_partitioning_descr "here" for a description of the
       partitioning arrays @a row_starts and @a col_starts. */
   HypreParMatrix(MPI_Comm comm, HYPRE_BigInt global_num_rows,
                  HYPRE_BigInt global_num_cols, HYPRE_BigInt *row_starts,
                  HYPRE_BigInt *col_starts,
                  Table *diag); // constructor with 6 arguments, v2

   /// Creates boolean rectangular parallel matrix.
   /** The new HypreParMatrix takes ownership of the arrays @a i_diag,
       @a j_diag, @a i_offd, @a j_offd, and @a cmap; does not take ownership of
       the arrays @a row and @a col. See @ref hypre_partitioning_descr "here"
       for a description of the partitioning arrays @a row and @a col. */
   HypreParMatrix(MPI_Comm comm, int id, int np, HYPRE_BigInt *row,
                  HYPRE_BigInt *col,
                  HYPRE_Int *i_diag, HYPRE_Int *j_diag, HYPRE_Int *i_offd,
                  HYPRE_Int *j_offd, HYPRE_BigInt *cmap,
                  HYPRE_Int cmap_size); // constructor with 11 arguments

   /** @brief Creates a general parallel matrix from a local CSR matrix on each
       processor described by the @a I, @a J and @a data arrays. */
   /** The local matrix should be of size (local) @a nrows by (global)
       @a glob_ncols. The new parallel matrix contains copies of all input
       arrays (so they can be deleted). See @ref hypre_partitioning_descr "here"
       for a description of the partitioning arrays @a rows and @a cols. */
   HypreParMatrix(MPI_Comm comm, int nrows, HYPRE_BigInt glob_nrows,
                  HYPRE_BigInt glob_ncols, int *I, HYPRE_BigInt *J,
                  real_t *data, HYPRE_BigInt *rows,
                  HYPRE_BigInt *cols); // constructor with 9 arguments

   /** @brief Copy constructor for a ParCSR matrix which creates a deep copy of
       structure and data from @a P. */
   HypreParMatrix(const HypreParMatrix &P);

   /// Make this HypreParMatrix a reference to 'master'
   void MakeRef(const HypreParMatrix &master);

   /// MPI communicator
   MPI_Comm GetComm() const { return A->comm; }

   /// Typecasting to hypre's hypre_ParCSRMatrix*
   operator hypre_ParCSRMatrix*() const { return A; }
#ifndef HYPRE_PAR_CSR_MATRIX_STRUCT
   /// Typecasting to hypre's HYPRE_ParCSRMatrix, a.k.a. void *
   operator HYPRE_ParCSRMatrix() { return (HYPRE_ParCSRMatrix) A; }
#endif
   /// Changes the ownership of the matrix
   hypre_ParCSRMatrix* StealData();

   /// Explicitly set the three ownership flags, see docs for diagOwner etc.
   void SetOwnerFlags(signed char diag, signed char offd, signed char colmap);

   /// Get diag ownership flag
   signed char OwnsDiag() const { return diagOwner; }
   /// Get offd ownership flag
   signed char OwnsOffd() const { return offdOwner; }
   /// Get colmap ownership flag
   signed char OwnsColMap() const { return colMapOwner; }

   /** If the HypreParMatrix does not own the row-starts array, make a copy of
       it that the HypreParMatrix will own. If the col-starts array is the same
       as the row-starts array, col-starts is also replaced. */
   void CopyRowStarts();
   /** If the HypreParMatrix does not own the col-starts array, make a copy of
       it that the HypreParMatrix will own. If the row-starts array is the same
       as the col-starts array, row-starts is also replaced. */
   void CopyColStarts();

   /// Returns the global number of nonzeros
   inline HYPRE_BigInt NNZ() const { return A->num_nonzeros; }
   /// Returns the row partitioning
   /** See @ref hypre_partitioning_descr "here" for a description of the
       partitioning array. */
   inline HYPRE_BigInt *RowPart() { return A->row_starts; }
   /// Returns the column partitioning
   /** See @ref hypre_partitioning_descr "here" for a description of the
       partitioning array. */
   inline HYPRE_BigInt *ColPart() { return A->col_starts; }
   /// Returns the row partitioning (const version)
   /** See @ref hypre_partitioning_descr "here" for a description of the
       partitioning array. */
   inline const HYPRE_BigInt *RowPart() const { return A->row_starts; }
   /// Returns the column partitioning (const version)
   /** See @ref hypre_partitioning_descr "here" for a description of the
       partitioning array. */
   inline const HYPRE_BigInt *ColPart() const { return A->col_starts; }
   /// Returns the global number of rows
   inline HYPRE_BigInt M() const { return A->global_num_rows; }
   /// Returns the global number of columns
   inline HYPRE_BigInt N() const { return A->global_num_cols; }

   /// Get the local diagonal of the matrix.
   void GetDiag(Vector &diag) const;
   /// Get the local diagonal block. NOTE: 'diag' will not own any data.
   void GetDiag(SparseMatrix &diag) const;
   /// Get the local off-diagonal block. NOTE: 'offd' will not own any data.
   void GetOffd(SparseMatrix &offd, HYPRE_BigInt* &cmap) const;
   /** @brief Get a single SparseMatrix containing all rows from this processor,
       merged from the diagonal and off-diagonal blocks stored by the
       HypreParMatrix. */
   /** @note The number of columns in the SparseMatrix will be the global number
       of columns in the parallel matrix, so using this method may result in an
       integer overflow in the column indices. */
   void MergeDiagAndOffd(SparseMatrix &merged);

   /// Return the diagonal of the matrix (Operator interface).
   void AssembleDiagonal(Vector &diag) const override { GetDiag(diag); }

   /** Split the matrix into M x N equally sized blocks of parallel matrices.
       The size of 'blocks' must already be set to M x N. */
   void GetBlocks(Array2D<HypreParMatrix*> &blocks,
                  bool interleaved_rows = false,
                  bool interleaved_cols = false) const;

   /// Returns the transpose of *this
   HypreParMatrix * Transpose() const;

   /** Returns principle submatrix given by array of indices of connections
       with relative size > @a threshold in *this. */
#if MFEM_HYPRE_VERSION >= 21800
   HypreParMatrix *ExtractSubmatrix(const Array<int> &indices,
                                    real_t threshold=0.0) const;
#endif

   /// Returns the number of rows in the diagonal block of the ParCSRMatrix
   int GetNumRows() const
   {
      return internal::to_int(
                hypre_CSRMatrixNumRows(hypre_ParCSRMatrixDiag(A)));
   }

   /// Returns the number of columns in the diagonal block of the ParCSRMatrix
   int GetNumCols() const
   {
      return internal::to_int(
                hypre_CSRMatrixNumCols(hypre_ParCSRMatrixDiag(A)));
   }

   /// Return the global number of rows
   HYPRE_BigInt GetGlobalNumRows() const
   { return hypre_ParCSRMatrixGlobalNumRows(A); }

   /// Return the global number of columns
   HYPRE_BigInt GetGlobalNumCols() const
   { return hypre_ParCSRMatrixGlobalNumCols(A); }

   /// Return the parallel row partitioning array.
   /** See @ref hypre_partitioning_descr "here" for a description of the
       partitioning array. */
   HYPRE_BigInt *GetRowStarts() const { return hypre_ParCSRMatrixRowStarts(A); }

   /// Return the parallel column partitioning array.
   /** See @ref hypre_partitioning_descr "here" for a description of the
       partitioning array. */
   HYPRE_BigInt *GetColStarts() const { return hypre_ParCSRMatrixColStarts(A); }

   MemoryClass GetMemoryClass() const override { return GetHypreMemoryClass(); }

   /// Ensure the action of the transpose is performed fast.
   /** When HYPRE is built for GPUs, this method will construct and store the
       transposes of the 'diag' and 'offd' CSR matrices. When HYPRE is not built
       for GPUs, this method is a no-op.

       This method is automatically called by MultTranspose().

       If the matrix is modified the old transpose blocks can be deleted by
       calling ResetTranspose(). */
   void EnsureMultTranspose() const;

   /** @brief Reset (destroy) the internal transpose matrix that is created by
       EnsureMultTranspose() and MultTranspose().

       If the matrix is modified, this method should be called to delete the
       out-of-date transpose that is stored internally. */
   void ResetTranspose() const;

   /// Computes y = alpha * A * x + beta * y
   HYPRE_Int Mult(HypreParVector &x, HypreParVector &y,
                  real_t alpha = 1.0, real_t beta = 0.0) const;
   /// Computes y = alpha * A * x + beta * y
   HYPRE_Int Mult(HYPRE_ParVector x, HYPRE_ParVector y,
                  real_t alpha = 1.0, real_t beta = 0.0) const;

   /// Computes y = alpha * A^t * x + beta * y
   /** If the matrix is modified, call ResetTranspose() and optionally
       EnsureMultTranspose() to make sure this method uses the correct updated
       transpose. */
   HYPRE_Int MultTranspose(HypreParVector &x, HypreParVector &y,
                           real_t alpha = 1.0, real_t beta = 0.0) const;

   void Mult(real_t a, const Vector &x, real_t b, Vector &y) const;

   /// Computes y = alpha * A^t * x + beta * y
   /** If the matrix is modified, call ResetTranspose() and optionally
       EnsureMultTranspose() to make sure this method uses the correct updated
       transpose. */
   void MultTranspose(real_t a, const Vector &x, real_t b, Vector &y) const;

   void Mult(const Vector &x, Vector &y) const override
   { Mult(1.0, x, 0.0, y); }

   /// Computes y = A^t * x
   /** If the matrix is modified, call ResetTranspose() and optionally
       EnsureMultTranspose() to make sure this method uses the correct updated
       transpose. */
   void MultTranspose(const Vector &x, Vector &y) const override
   { MultTranspose(1.0, x, 0.0, y); }

   void AddMult(const Vector &x, Vector &y, const real_t a = 1.0) const override
   { Mult(a, x, 1.0, y); }
   void AddMultTranspose(const Vector &x, Vector &y,
                         const real_t a = 1.0) const override
   { MultTranspose(a, x, 1.0, y); }

   using Operator::Mult;
   using Operator::MultTranspose;

   /** @brief Computes y = a * |A| * x + b * y, using entry-wise absolute values
       of the matrix A. */
   void AbsMult(real_t a, const Vector &x, real_t b, Vector &y) const;

   /** @brief Computes y = a * |At| * x + b * y, using entry-wise absolute
       values of the transpose of the matrix A. */
   void AbsMultTranspose(real_t a, const Vector &x, real_t b, Vector &y) const;

   /** @brief The "Boolean" analog of y = alpha * A * x + beta * y, where
       elements in the sparsity pattern of the matrix are treated as "true". */
   void BooleanMult(int alpha, const int *x, int beta, int *y)
   {
      HostRead();
      internal::hypre_ParCSRMatrixBooleanMatvec(A, alpha, const_cast<int*>(x),
                                                beta, y);
      HypreRead();
   }

   /** @brief The "Boolean" analog of y = alpha * A^T * x + beta * y, where
       elements in the sparsity pattern of the matrix are treated as "true". */
   void BooleanMultTranspose(int alpha, const int *x, int beta, int *y)
   {
      HostRead();
      internal::hypre_ParCSRMatrixBooleanMatvecT(A, alpha, const_cast<int*>(x),
                                                 beta, y);
      HypreRead();
   }

   /// Initialize all entries with value.
   HypreParMatrix &operator=(real_t value)
   {
#if MFEM_HYPRE_VERSION < 22200
      internal::hypre_ParCSRMatrixSetConstantValues(A, value);
#else
      hypre_ParCSRMatrixSetConstantValues(A, value);
#endif
      return *this;
   }

   /** Perform the operation `*this += B`, assuming that both matrices use the
       same row and column partitions and the same col_map_offd arrays, or B has
       an empty off-diagonal block. We also assume that the sparsity pattern of
       `*this` contains that of `B`. */
   HypreParMatrix &operator+=(const HypreParMatrix &B) { return Add(1.0, B); }

   /** Perform the operation `*this += beta*B`, assuming that both matrices use
       the same row and column partitions and the same col_map_offd arrays, or
       B has an empty off-diagonal block. We also assume that the sparsity
       pattern of `*this` contains that of `B`. For a more general case consider
       the stand-alone function ParAdd described below. */
   HypreParMatrix &Add(const real_t beta, const HypreParMatrix &B)
   {
      MFEM_VERIFY(internal::hypre_ParCSRMatrixSum(A, beta, B.A) == 0,
                  "error in hypre_ParCSRMatrixSum");
      return *this;
   }

   /** @brief Multiply the HypreParMatrix on the left by a block-diagonal
       parallel matrix @a D and return the result as a new HypreParMatrix. */
   /** If @a D has a different number of rows than @a A (this matrix), @a D's
       row starts array needs to be given (as returned by the methods
       GetDofOffsets/GetTrueDofOffsets of ParFiniteElementSpace). The new
       matrix @a D*A uses copies of the row- and column-starts arrays, so "this"
       matrix and @a row_starts can be deleted.
       @note This operation is local and does not require communication. */
   HypreParMatrix* LeftDiagMult(const SparseMatrix &D,
                                HYPRE_BigInt* row_starts = NULL) const;

   /// Scale the local row i by s(i).
   void ScaleRows(const Vector & s);
   /// Scale the local row i by 1./s(i)
   void InvScaleRows(const Vector & s);
   /// Scale all entries by s: A_scaled = s*A.
   void operator*=(real_t s);

   /// Remove values smaller in absolute value than some threshold
   void Threshold(real_t threshold = 0.0);

   /** @brief Wrapper for hypre_ParCSRMatrixDropSmallEntries in different
       versions of hypre. Drop off-diagonal entries that are smaller than
       tol * l2 norm of its row */
   /** For HYPRE versions < 2.14, this method just calls Threshold() with
       threshold = tol * max(l2 row norm). */
   void DropSmallEntries(real_t tol);

   /// If a row contains only zeros, set its diagonal to 1.
   void EliminateZeroRows() { hypre_ParCSRMatrixFixZeroRows(A); }

   /** Eliminate rows and columns from the matrix, and rows from the vector B.
       Modify B with the BC values in X. */
   void EliminateRowsCols(const Array<int> &rows_cols, const HypreParVector &X,
                          HypreParVector &B);

   /** Eliminate rows and columns from the matrix and store the eliminated
       elements in a new matrix Ae (returned), so that the modified matrix and
       Ae sum to the original matrix. */
   HypreParMatrix* EliminateRowsCols(const Array<int> &rows_cols);

   /** Eliminate columns from the matrix and store the eliminated elements in a
       new matrix Ae (returned) so that the modified matrix and Ae sum to the
       original matrix. */
   HypreParMatrix* EliminateCols(const Array<int> &cols);

   /// Eliminate rows from the diagonal and off-diagonal blocks of the matrix.
   void EliminateRows(const Array<int> &rows);

   /** @brief Eliminate essential BC specified by @a ess_dof_list from the
       solution @a X to the r.h.s. @a B. */
   /** This matrix is the matrix with eliminated BC, while @a Ae is such that
       (A+Ae) is the original (Neumann) matrix before elimination. */
   void EliminateBC(const HypreParMatrix &Ae, const Array<int> &ess_dof_list,
                    const Vector &X, Vector &B) const;

   /** @brief Eliminate essential (Dirichlet) boundary conditions.

       @param[in] ess_dofs indices of the degrees of freedom belonging to the
                           essential boundary conditions.
       @param[in] diag_policy policy for diagonal entries. */
   void EliminateBC(const Array<int> &ess_dofs,
                    DiagonalPolicy diag_policy);

   /// Update the internal hypre_ParCSRMatrix object, A, to be on host.
   /** After this call A's diagonal and off-diagonal should not be modified
       until after a suitable call to {Host,Hypre}{Write,ReadWrite}. */
   void HostRead() const { Read(Device::GetHostMemoryClass()); }

   /// Update the internal hypre_ParCSRMatrix object, A, to be on host.
   /** After this call A's diagonal and off-diagonal can be modified on host
       and subsequent calls to Hypre{Read,Write,ReadWrite} will require a deep
       copy of the data if hypre is built with device support. */
   void HostReadWrite() { ReadWrite(Device::GetHostMemoryClass()); }

   /// Update the internal hypre_ParCSRMatrix object, A, to be on host.
   /** Similar to HostReadWrite(), except that the data will never be copied
       from device to host to ensure host contains the correct current data. */
   void HostWrite() { Write(Device::GetHostMemoryClass()); }

   /** @brief Update the internal hypre_ParCSRMatrix object, A, to be in hypre
       memory space. */
   /** After this call A's diagonal and off-diagonal should not be modified
       until after a suitable call to {Host,Hypre}{Write,ReadWrite}. */
   void HypreRead() const { Read(GetHypreMemoryClass()); }

   /** @brief Update the internal hypre_ParCSRMatrix object, A, to be in hypre
       memory space. */
   /** After this call A's diagonal and off-diagonal can be modified in hypre
       memory space and subsequent calls to Host{Read,Write,ReadWrite} will
       require a deep copy of the data if hypre is built with device support. */
   void HypreReadWrite() { ReadWrite(GetHypreMemoryClass()); }

   /** @brief Update the internal hypre_ParCSRMatrix object, A, to be in hypre
       memory space. */
   /** Similar to HostReadWrite(), except that the data will never be copied
       from host to hypre memory space to ensure the latter contains the correct
       current data. */
   void HypreWrite() { Write(GetHypreMemoryClass()); }

   Memory<HYPRE_Int> &GetDiagMemoryI() { return mem_diag.I; }
   Memory<HYPRE_Int> &GetDiagMemoryJ() { return mem_diag.J; }
   Memory<real_t> &GetDiagMemoryData() { return mem_diag.data; }

   const Memory<HYPRE_Int> &GetDiagMemoryI() const { return mem_diag.I; }
   const Memory<HYPRE_Int> &GetDiagMemoryJ() const { return mem_diag.J; }
   const Memory<real_t> &GetDiagMemoryData() const { return mem_diag.data; }

   /// Prints the locally owned rows in parallel
   void Print(const char *fname, HYPRE_Int offi = 0, HYPRE_Int offj = 0) const;
   /// Reads the matrix from a file
   void Read(MPI_Comm comm, const char *fname);
   /// Read a matrix saved as a HYPRE_IJMatrix
   void Read_IJMatrix(MPI_Comm comm, const char *fname);

   /// Print information about the hypre_ParCSRCommPkg of the HypreParMatrix.
   void PrintCommPkg(std::ostream &out = mfem::out) const;

   /** @brief Print sizes and hashes for all data arrays of the HypreParMatrix
       from the local MPI rank. */
   /** This is a compact text representation of the local data of the
       HypreParMatrix that can be used to compare matrices from different runs
       without the need to save the whole matrix. */
   void PrintHash(std::ostream &out) const;

   /// Calls hypre's destroy function
   virtual ~HypreParMatrix() { Destroy(); }

   Type GetType() const { return Hypre_ParCSR; }
};

/// @brief Make @a A_hyp steal ownership of its diagonal part @a A_diag.
///
/// If @a A_hyp does not own I and J, then they are aliases pointing to the I
/// and J arrays in @a A_diag. In that case, this function swaps the memory
/// objects. Similarly for the data array.
///
/// After this function is called, @a A_hyp will own all of the arrays of its
/// diagonal part.
///
/// @note I and J can only be aliases when HYPRE_BIGINT is disabled.
void HypreStealOwnership(HypreParMatrix &A_hyp, SparseMatrix &A_diag);

#if MFEM_HYPRE_VERSION >= 21800

enum class BlockInverseScaleJob
{
   MATRIX_ONLY,
   RHS_ONLY,
   MATRIX_AND_RHS
};

/** Constructs and applies block diagonal inverse of HypreParMatrix.
    The enum @a job specifies whether the matrix or the RHS should be
    scaled (or both). */
void BlockInverseScale(const HypreParMatrix *A, HypreParMatrix *C,
                       const Vector *b, HypreParVector *d,
                       int blocksize, BlockInverseScaleJob job);
#endif

/** @brief Return a new matrix `C = alpha*A + beta*B`, assuming that both `A`
    and `B` use the same row and column partitions and the same `col_map_offd`
    arrays. */
HypreParMatrix *Add(real_t alpha, const HypreParMatrix &A,
                    real_t beta,  const HypreParMatrix &B);

/** Returns the matrix @a A * @a B. Returned matrix does not necessarily own
    row or column starts unless the bool @a own_matrix is set to true. */
HypreParMatrix * ParMult(const HypreParMatrix *A, const HypreParMatrix *B,
                         bool own_matrix = false);
/// Returns the matrix A + B
/** It is assumed that both matrices use the same row and column partitions and
    the same col_map_offd arrays. */
HypreParMatrix * ParAdd(const HypreParMatrix *A, const HypreParMatrix *B);

/// Returns the matrix P^t * A * P
HypreParMatrix * RAP(const HypreParMatrix *A, const HypreParMatrix *P);
/// Returns the matrix Rt^t * A * P
HypreParMatrix * RAP(const HypreParMatrix * Rt, const HypreParMatrix *A,
                     const HypreParMatrix *P);

/// Returns a merged hypre matrix constructed from hypre matrix blocks.
/** It is assumed that all block matrices use the same communicator, and the
    block sizes are consistent in rows and columns. Rows and columns are
    renumbered but not redistributed in parallel, e.g. the block rows owned by
    each process remain on that process in the resulting matrix. Some blocks can
    be NULL. Each block and the entire system can be rectangular. Scalability to
    extremely large processor counts is limited by global MPI communication, see
    GatherBlockOffsetData() in hypre.cpp. */
HypreParMatrix * HypreParMatrixFromBlocks(Array2D<HypreParMatrix*> &blocks,
                                          Array2D<real_t> *blockCoeff=NULL);

/** @brief Eliminate essential BC specified by @a ess_dof_list from the solution
    @a X to the r.h.s. @a B. */
/** Here @a A is a matrix with eliminated BC, while @a Ae is such that (A+Ae) is
    the original (Neumann) matrix before elimination. */
void EliminateBC(const HypreParMatrix &A, const HypreParMatrix &Ae,
                 const Array<int> &ess_dof_list, const Vector &X, Vector &B);


/// Parallel smoothers in hypre
class HypreSmoother : public Solver
{
protected:
   /// The linear system matrix
   HypreParMatrix *A;
   /// Right-hand side and solution vectors
   mutable HypreParVector *B, *X;
   /** @brief Auxiliary buffers for the case when the input or output arrays in
       methods like Mult(const Vector &, Vector &) need to be deep copied in
       order to be used by hypre. */
   mutable Memory<real_t> auxB, auxX;
   /// Temporary vectors
   mutable HypreParVector *V, *Z;
   /// FIR Filter Temporary Vectors
   mutable HypreParVector *X0, *X1;

   /** Smoother type from hypre_ParCSRRelax() in ams.c plus extensions, see the
       enumeration Type below. */
   int type;
   /// Number of relaxation sweeps
   int relax_times;
   /// Damping coefficient (usually <= 1)
   real_t relax_weight;
   /// SOR parameter (usually in (0,2))
   real_t omega;
   /// Order of the smoothing polynomial
   int poly_order;
   /// Fraction of spectrum to smooth for polynomial relaxation
   real_t poly_fraction;
   /// Apply the polynomial smoother to A or D^{-1/2} A D^{-1/2}
   int poly_scale;

   /// Taubin's lambda-mu method parameters
   real_t lambda;
   real_t mu;
   int taubin_iter;

   /// l1 norms of the rows of A
   real_t *l1_norms;
   /// If set, take absolute values of the computed l1_norms
   bool pos_l1_norms;
   /// Number of CG iterations to determine eigenvalue estimates
   int eig_est_cg_iter;
   /// Maximal eigenvalue estimate for polynomial smoothing
   real_t max_eig_est;
   /// Minimal eigenvalue estimate for polynomial smoothing
   real_t min_eig_est;
   /// Parameters for windowing function of FIR filter
   real_t window_params[3];

   /// Combined coefficients for windowing and Chebyshev polynomials.
   real_t* fir_coeffs;

   /// A flag that indicates whether the linear system matrix A is symmetric
   bool A_is_symmetric;

public:
   /** Hypre smoother types:
      -1    = Undefined, replaced with DefaultType() in constructors
       0    = Jacobi
       1    = l1-scaled Jacobi
       2    = l1-scaled block Gauss-Seidel/SSOR
       4    = truncated l1-scaled block Gauss-Seidel/SSOR
       5    = lumped Jacobi
       6    = Gauss-Seidel
       10   = On-processor forward solve for matrix w/ triangular structure
       16   = Chebyshev
       1001 = Taubin polynomial smoother
       1002 = FIR polynomial smoother. */
   enum Type { Undefined = -1, Jacobi = 0, l1Jacobi = 1, l1GS = 2, l1GStr = 4, lumpedJacobi = 5,
               GS = 6, OPFS = 10, Chebyshev = 16, Taubin = 1001, FIR = 1002
             };

   Type DefaultType()
   {
      return HypreUsingGPU() ? l1Jacobi : l1GS;
   }

   HypreSmoother();

<<<<<<< HEAD
   HypreSmoother(const HypreParMatrix &A_, int type = Undefined,
                 int relax_times = 1, double relax_weight = 1.0,
                 double omega = 1.0, int poly_order = 2,
                 double poly_fraction = .3, int eig_est_cg_iter = 10);
=======
   HypreSmoother(const HypreParMatrix &A_, int type = default_type,
                 int relax_times = 1, real_t relax_weight = 1.0,
                 real_t omega = 1.0, int poly_order = 2,
                 real_t poly_fraction = .3, int eig_est_cg_iter = 10);
>>>>>>> 7bf2a799

   /// Set the relaxation type and number of sweeps
   void SetType(HypreSmoother::Type type, int relax_times = 1);
   /// Set SOR-related parameters
   void SetSOROptions(real_t relax_weight, real_t omega);
   /// Set parameters for polynomial smoothing
   /** By default, 10 iterations of CG are used to estimate the eigenvalues.
       Setting eig_est_cg_iter = 0 uses hypre's hypre_ParCSRMaxEigEstimate() instead. */
   void SetPolyOptions(int poly_order, real_t poly_fraction,
                       int eig_est_cg_iter = 10);
   /// Set parameters for Taubin's lambda-mu method
   void SetTaubinOptions(real_t lambda, real_t mu, int iter);

   /// Convenience function for setting canonical windowing parameters
   void SetWindowByName(const char* window_name);
   /// Set parameters for windowing function for FIR smoother.
   void SetWindowParameters(real_t a, real_t b, real_t c);
   /// Compute window and Chebyshev coefficients for given polynomial order.
   void SetFIRCoefficients(real_t max_eig);

   /// After computing l1-norms, replace them with their absolute values.
   /** By default, the l1-norms take their sign from the corresponding diagonal
       entries in the associated matrix. */
   void SetPositiveDiagonal(bool pos = true) { pos_l1_norms = pos; }

   /** Explicitly indicate whether the linear system matrix A is symmetric. If A
       is symmetric, the smoother will also be symmetric. In this case, calling
       MultTranspose will be redirected to Mult. (This is also done if the
       smoother is diagonal.) By default, A is assumed to be nonsymmetric. */
   void SetOperatorSymmetry(bool is_sym) { A_is_symmetric = is_sym; }

   /** Set/update the associated operator. Must be called after setting the
       HypreSmoother type and options. */
   virtual void SetOperator(const Operator &op);

   /// Relax the linear system Ax=b
   virtual void Mult(const HypreParVector &b, HypreParVector &x) const;
   virtual void Mult(const Vector &b, Vector &x) const;
   using Operator::Mult;

   /// Apply transpose of the smoother to relax the linear system Ax=b
   virtual void MultTranspose(const Vector &b, Vector &x) const;

   virtual ~HypreSmoother();
};


/// Abstract class for hypre's solvers and preconditioners
class HypreSolver : public Solver
{
public:
   /// How to treat errors returned by hypre function calls.
   enum ErrorMode
   {
      IGNORE_HYPRE_ERRORS, ///< Ignore hypre errors (see e.g. HypreADS)
      WARN_HYPRE_ERRORS,   ///< Issue warnings on hypre errors
      ABORT_HYPRE_ERRORS   ///< Abort on hypre errors (default in base class)
   };

protected:
   /// The linear system matrix
   const HypreParMatrix *A;

   /// Right-hand side and solution vector
   mutable HypreParVector *B, *X;

   mutable Memory<real_t> auxB, auxX;

   /// Was hypre's Setup function called already?
   mutable int setup_called;

   /// How to treat hypre errors.
   mutable ErrorMode error_mode;

   /// @brief Makes the internal HypreParVector%s @a B and @a X wrap the input
   /// vectors @a b and @a x.
   ///
   /// Returns true if @a x can be shallow-copied, false otherwise.
   bool WrapVectors(const Vector &b, Vector &x) const;

public:
   HypreSolver();

   HypreSolver(const HypreParMatrix *A_);

   /// Typecast to HYPRE_Solver -- return the solver
   virtual operator HYPRE_Solver() const = 0;

   /// hypre's internal Setup function
   virtual HYPRE_PtrToParSolverFcn SetupFcn() const = 0;
   /// hypre's internal Solve function
   virtual HYPRE_PtrToParSolverFcn SolveFcn() const = 0;

   ///@{

   /// @brief Set up the solver (if not set up already, also called
   /// automatically by HypreSolver::Mult).
   virtual void Setup(const HypreParVector &b, HypreParVector &x) const;
   /// @brief Set up the solver (if not set up already, also called
   /// automatically by HypreSolver::Mult).
   virtual void Setup(const Vector &b, Vector &x) const;

   ///@}

   virtual void SetOperator(const Operator &op)
   { mfem_error("HypreSolvers do not support SetOperator!"); }

   virtual MemoryClass GetMemoryClass() const { return GetHypreMemoryClass(); }

   ///@{

   /// Solve the linear system Ax=b
   virtual void Mult(const HypreParVector &b, HypreParVector &x) const;
   /// Solve the linear system Ax=b
   virtual void Mult(const Vector &b, Vector &x) const;
   using Operator::Mult;

   ///@}

   /** @brief Set the behavior for treating hypre errors, see the ErrorMode
       enum. The default mode in the base class is ABORT_HYPRE_ERRORS. */
   /** Currently, there are three cases in derived classes where the error flag
       is set to IGNORE_HYPRE_ERRORS:
       * in the method HypreBoomerAMG::SetElasticityOptions(), and
       * in the constructor of classes HypreAMS and HypreADS.
       The reason for this is that a nonzero hypre error is returned) when
       hypre_ParCSRComputeL1Norms() encounters zero row in a matrix, which is
       expected in some cases with the above solvers. */
   void SetErrorMode(ErrorMode err_mode) const { error_mode = err_mode; }

   virtual ~HypreSolver();
};


#if MFEM_HYPRE_VERSION >= 21800
/** Preconditioner for HypreParMatrices that are triangular in some ordering.
   Finds correct ordering and performs forward substitution on processor
   as approximate inverse. Exact on one processor. */
class HypreTriSolve : public HypreSolver
{
public:
   HypreTriSolve() : HypreSolver() { }
   explicit HypreTriSolve(const HypreParMatrix &A) : HypreSolver(&A) { }
   virtual operator HYPRE_Solver() const { return NULL; }

   virtual HYPRE_PtrToParSolverFcn SetupFcn() const
   { return (HYPRE_PtrToParSolverFcn) HYPRE_ParCSROnProcTriSetup; }
   virtual HYPRE_PtrToParSolverFcn SolveFcn() const
   { return (HYPRE_PtrToParSolverFcn) HYPRE_ParCSROnProcTriSolve; }

   const HypreParMatrix* GetData() const { return A; }

   /// Deprecated. Use HypreTriSolve::GetData() const instead.
   MFEM_DEPRECATED HypreParMatrix* GetData()
   { return const_cast<HypreParMatrix*>(A); }

   virtual ~HypreTriSolve() { }
};
#endif

/// PCG solver in hypre
class HyprePCG : public HypreSolver
{
private:
   HYPRE_Solver pcg_solver;

   HypreSolver * precond;

public:
   HyprePCG(MPI_Comm comm);

   HyprePCG(const HypreParMatrix &A_);

   virtual void SetOperator(const Operator &op);

   void SetTol(real_t tol);
   void SetAbsTol(real_t atol);
   void SetMaxIter(int max_iter);
   void SetLogging(int logging);
   void SetPrintLevel(int print_lvl);

   /// Set the hypre solver to be used as a preconditioner
   void SetPreconditioner(HypreSolver &precond);

   /** Use the L2 norm of the residual for measuring PCG convergence, plus
       (optionally) 1) periodically recompute true residuals from scratch; and
       2) enable residual-based stopping criteria. */
   void SetResidualConvergenceOptions(int res_frequency=-1, real_t rtol=0.0);

   /// deprecated: use SetZeroInitialIterate()
   MFEM_DEPRECATED void SetZeroInintialIterate() { iterative_mode = false; }

   /// non-hypre setting
   void SetZeroInitialIterate() { iterative_mode = false; }

   void GetNumIterations(int &num_iterations) const
   {
      HYPRE_Int num_it;
      HYPRE_ParCSRPCGGetNumIterations(pcg_solver, &num_it);
      num_iterations = internal::to_int(num_it);
   }

   void GetFinalResidualNorm(real_t &final_res_norm) const
   {
      HYPRE_ParCSRPCGGetFinalRelativeResidualNorm(pcg_solver,
                                                  &final_res_norm);
   }

   /// The typecast to HYPRE_Solver returns the internal pcg_solver
   virtual operator HYPRE_Solver() const { return pcg_solver; }

   /// PCG Setup function
   virtual HYPRE_PtrToParSolverFcn SetupFcn() const
   { return (HYPRE_PtrToParSolverFcn) HYPRE_ParCSRPCGSetup; }
   /// PCG Solve function
   virtual HYPRE_PtrToParSolverFcn SolveFcn() const
   { return (HYPRE_PtrToParSolverFcn) HYPRE_ParCSRPCGSolve; }

   /// Solve Ax=b with hypre's PCG
   virtual void Mult(const HypreParVector &b, HypreParVector &x) const;
   using HypreSolver::Mult;

   virtual ~HyprePCG();
};

/// GMRES solver in hypre
class HypreGMRES : public HypreSolver
{
private:
   HYPRE_Solver gmres_solver;

   HypreSolver * precond;

   /// Default, generally robust, GMRES options
   void SetDefaultOptions();

public:
   HypreGMRES(MPI_Comm comm);

   HypreGMRES(const HypreParMatrix &A_);

   virtual void SetOperator(const Operator &op);

   void SetTol(real_t tol);
   void SetAbsTol(real_t tol);
   void SetMaxIter(int max_iter);
   void SetKDim(int dim);
   void SetLogging(int logging);
   void SetPrintLevel(int print_lvl);

   /// Set the hypre solver to be used as a preconditioner
   void SetPreconditioner(HypreSolver &precond);

   /// deprecated: use SetZeroInitialIterate()
   MFEM_DEPRECATED void SetZeroInintialIterate() { iterative_mode = false; }

   /// non-hypre setting
   void SetZeroInitialIterate() { iterative_mode = false; }

   void GetNumIterations(int &num_iterations) const
   {
      HYPRE_Int num_it;
      HYPRE_ParCSRGMRESGetNumIterations(gmres_solver, &num_it);
      num_iterations = internal::to_int(num_it);
   }

   void GetFinalResidualNorm(real_t &final_res_norm) const
   {
      HYPRE_ParCSRGMRESGetFinalRelativeResidualNorm(gmres_solver,
                                                    &final_res_norm);
   }

   /// The typecast to HYPRE_Solver returns the internal gmres_solver
   virtual operator HYPRE_Solver() const  { return gmres_solver; }

   /// GMRES Setup function
   virtual HYPRE_PtrToParSolverFcn SetupFcn() const
   { return (HYPRE_PtrToParSolverFcn) HYPRE_ParCSRGMRESSetup; }
   /// GMRES Solve function
   virtual HYPRE_PtrToParSolverFcn SolveFcn() const
   { return (HYPRE_PtrToParSolverFcn) HYPRE_ParCSRGMRESSolve; }

   /// Solve Ax=b with hypre's GMRES
   virtual void Mult (const HypreParVector &b, HypreParVector &x) const;
   using HypreSolver::Mult;

   virtual ~HypreGMRES();
};

/// Flexible GMRES solver in hypre
class HypreFGMRES : public HypreSolver
{
private:
   HYPRE_Solver fgmres_solver;

   HypreSolver * precond;

   /// Default, generally robust, FGMRES options
   void SetDefaultOptions();

public:
   HypreFGMRES(MPI_Comm comm);

   HypreFGMRES(const HypreParMatrix &A_);

   virtual void SetOperator(const Operator &op);

   void SetTol(real_t tol);
   void SetMaxIter(int max_iter);
   void SetKDim(int dim);
   void SetLogging(int logging);
   void SetPrintLevel(int print_lvl);

   /// Set the hypre solver to be used as a preconditioner
   void SetPreconditioner(HypreSolver &precond);

   /// deprecated: use SetZeroInitialIterate()
   MFEM_DEPRECATED void SetZeroInintialIterate() { iterative_mode = false; }

   /// non-hypre setting
   void SetZeroInitialIterate() { iterative_mode = false; }

   void GetNumIterations(int &num_iterations) const
   {
      HYPRE_Int num_it;
      HYPRE_ParCSRFlexGMRESGetNumIterations(fgmres_solver, &num_it);
      num_iterations = internal::to_int(num_it);
   }

   void GetFinalResidualNorm(real_t &final_res_norm) const
   {
      HYPRE_ParCSRFlexGMRESGetFinalRelativeResidualNorm(fgmres_solver,
                                                        &final_res_norm);
   }

   /// The typecast to HYPRE_Solver returns the internal fgmres_solver
   virtual operator HYPRE_Solver() const  { return fgmres_solver; }

   /// FGMRES Setup function
   virtual HYPRE_PtrToParSolverFcn SetupFcn() const
   { return (HYPRE_PtrToParSolverFcn) HYPRE_ParCSRFlexGMRESSetup; }
   /// FGMRES Solve function
   virtual HYPRE_PtrToParSolverFcn SolveFcn() const
   { return (HYPRE_PtrToParSolverFcn) HYPRE_ParCSRFlexGMRESSolve; }

   /// Solve Ax=b with hypre's FGMRES
   virtual void Mult (const HypreParVector &b, HypreParVector &x) const;
   using HypreSolver::Mult;

   virtual ~HypreFGMRES();
};

/// The identity operator as a hypre solver
class HypreIdentity : public HypreSolver
{
public:
   virtual operator HYPRE_Solver() const { return NULL; }

   virtual HYPRE_PtrToParSolverFcn SetupFcn() const
   { return (HYPRE_PtrToParSolverFcn) hypre_ParKrylovIdentitySetup; }
   virtual HYPRE_PtrToParSolverFcn SolveFcn() const
   { return (HYPRE_PtrToParSolverFcn) hypre_ParKrylovIdentity; }

   virtual ~HypreIdentity() { }
};

/// Jacobi preconditioner in hypre
class HypreDiagScale : public HypreSolver
{
public:
   HypreDiagScale() : HypreSolver() { }
   explicit HypreDiagScale(const HypreParMatrix &A) : HypreSolver(&A) { }
   virtual operator HYPRE_Solver() const { return NULL; }

   virtual void SetOperator(const Operator &op);

   virtual HYPRE_PtrToParSolverFcn SetupFcn() const
   { return (HYPRE_PtrToParSolverFcn) HYPRE_ParCSRDiagScaleSetup; }
   virtual HYPRE_PtrToParSolverFcn SolveFcn() const
   { return (HYPRE_PtrToParSolverFcn) HYPRE_ParCSRDiagScale; }

   const HypreParMatrix* GetData() const { return A; }

   /// Deprecated. Use HypreDiagScale::GetData() const instead.
   MFEM_DEPRECATED HypreParMatrix* GetData()
   { return const_cast<HypreParMatrix*>(A); }

   virtual ~HypreDiagScale() { }
};

/// The ParaSails preconditioner in hypre
class HypreParaSails : public HypreSolver
{
private:
   HYPRE_Solver sai_precond;

   /// Default, generally robust, ParaSails options
   void SetDefaultOptions();

   // If sai_precond is NULL, this method allocates it and sets default options.
   // Otherwise the method saves the options from sai_precond, destroys it,
   // allocates a new object, and sets its options to the saved values.
   void ResetSAIPrecond(MPI_Comm comm);

public:
   HypreParaSails(MPI_Comm comm);

   HypreParaSails(const HypreParMatrix &A);

   virtual void SetOperator(const Operator &op);

   void SetParams(real_t threshold, int max_levels);
   void SetFilter(real_t filter);
   void SetLoadBal(real_t loadbal);
   void SetReuse(int reuse);
   void SetLogging(int logging);
   void SetSymmetry(int sym);

   /// The typecast to HYPRE_Solver returns the internal sai_precond
   virtual operator HYPRE_Solver() const { return sai_precond; }

   virtual HYPRE_PtrToParSolverFcn SetupFcn() const
   { return (HYPRE_PtrToParSolverFcn) HYPRE_ParaSailsSetup; }
   virtual HYPRE_PtrToParSolverFcn SolveFcn() const
   { return (HYPRE_PtrToParSolverFcn) HYPRE_ParaSailsSolve; }

   virtual ~HypreParaSails();
};

/** The Euclid preconditioner in Hypre

    Euclid implements the Parallel Incomplete LU factorization technique. For
    more information see:

    "A Scalable Parallel Algorithm for Incomplete Factor Preconditioning" by
    David Hysom and Alex Pothen, https://doi.org/10.1137/S1064827500376193
*/
class HypreEuclid : public HypreSolver
{
private:
   HYPRE_Solver euc_precond;

   /// Default, generally robust, Euclid options
   void SetDefaultOptions();

   // If euc_precond is NULL, this method allocates it and sets default options.
   // Otherwise the method saves the options from euc_precond, destroys it,
   // allocates a new object, and sets its options to the saved values.
   void ResetEuclidPrecond(MPI_Comm comm);

public:
   HypreEuclid(MPI_Comm comm);

   HypreEuclid(const HypreParMatrix &A);

   void SetLevel(int level);
   void SetStats(int stats);
   void SetMemory(int mem);
   void SetBJ(int bj);
   void SetRowScale(int row_scale);

   virtual void SetOperator(const Operator &op);

   /// The typecast to HYPRE_Solver returns the internal euc_precond
   virtual operator HYPRE_Solver() const { return euc_precond; }

   virtual HYPRE_PtrToParSolverFcn SetupFcn() const
   { return (HYPRE_PtrToParSolverFcn) HYPRE_EuclidSetup; }
   virtual HYPRE_PtrToParSolverFcn SolveFcn() const
   { return (HYPRE_PtrToParSolverFcn) HYPRE_EuclidSolve; }

   virtual ~HypreEuclid();
};

#if MFEM_HYPRE_VERSION >= 21900
/**
@brief Wrapper for Hypre's native parallel ILU preconditioner.

The default ILU factorization type is ILU(k).  If you need to change this, or
any other option, you can use the HYPRE_Solver method to cast the object for use
with Hypre's native functions. For example, if want to use natural ordering
rather than RCM reordering, you can use the following approach:

@code
mfem::HypreILU ilu();
int reorder_type = 0;
HYPRE_ILUSetLocalReordering(ilu, reorder_type);
@endcode
*/
class HypreILU : public HypreSolver
{
private:
   HYPRE_Solver ilu_precond;

   /// Set the ILU default options
   void SetDefaultOptions();

   /** Reset the ILU preconditioner.
   @note If ilu_precond is NULL, this method allocates; otherwise it destroys
   ilu_precond and allocates a new object.  In both cases the default options
   are set. */
   void ResetILUPrecond();

public:
   /// Constructor; sets the default options
   HypreILU();

   virtual ~HypreILU();

   /// Set the fill level for ILU(k); the default is k=1.
   void SetLevelOfFill(HYPRE_Int lev_fill);

   void SetType(HYPRE_Int ilu_type);
   void SetMaxIter(HYPRE_Int max_iter);
   void SetTol(HYPRE_Real tol);
   void SetLocalReordering(HYPRE_Int reorder_type);

   /// Set the print level: 0 = none, 1 = setup, 2 = solve, 3 = setup+solve
   void SetPrintLevel(HYPRE_Int print_level);

   /// The typecast to HYPRE_Solver returns the internal ilu_precond
   virtual operator HYPRE_Solver() const { return ilu_precond; }

   virtual void SetOperator(const Operator &op);

   /// ILU Setup function
   virtual HYPRE_PtrToParSolverFcn SetupFcn() const
   { return (HYPRE_PtrToParSolverFcn) HYPRE_ILUSetup; }

   /// ILU Solve function
   virtual HYPRE_PtrToParSolverFcn SolveFcn() const
   { return (HYPRE_PtrToParSolverFcn) HYPRE_ILUSolve; }
};
#endif

/// The BoomerAMG solver in hypre
class HypreBoomerAMG : public HypreSolver
{
private:
   HYPRE_Solver amg_precond;

   /// Rigid body modes
   Array<HYPRE_ParVector> rbms;

   /// Finite element space for elasticity problems, see SetElasticityOptions()
   ParFiniteElementSpace *fespace;

   /// Recompute the rigid-body modes vectors (in the rbms array)
   void RecomputeRBMs();

   /// Default, generally robust, BoomerAMG options
   void SetDefaultOptions();

   // If amg_precond is NULL, allocates it and sets default options.
   // Otherwise saves the options from amg_precond, destroys it, allocates a new
   // one, and sets its options to the saved values.
   void ResetAMGPrecond();

public:
   HypreBoomerAMG();

   HypreBoomerAMG(const HypreParMatrix &A);

   virtual void SetOperator(const Operator &op);

   /** More robust options for systems, such as elasticity. */
   void SetSystemsOptions(int dim, bool order_bynodes=false);

   /** A special elasticity version of BoomerAMG that takes advantage of
       geometric rigid body modes and could perform better on some problems, see
       "Improving algebraic multigrid interpolation operators for linear
       elasticity problems", Baker, Kolev, Yang, NLAA 2009, DOI:10.1002/nla.688.
       The optional argument @ interp_refine is used to enable/disable pre-processing
       of the interpolation matrix through iterative weight refinement */
   void SetElasticityOptions(ParFiniteElementSpace *fespace,
                             bool interp_refine = true);

#if MFEM_HYPRE_VERSION >= 21800
   /** Hypre parameters to use AIR AMG solve for advection-dominated problems.
       See "Nonsymmetric Algebraic Multigrid Based on Local Approximate Ideal
       Restriction (AIR)," Manteuffel, Ruge, Southworth, SISC (2018),
       DOI:/10.1137/17M1144350. Options: "distanceR" -> distance of neighbor
       DOFs for the restriction operator; options include 1, 2, and 15 (1.5).
       Strings "prerelax" and "postrelax" indicate points to relax on:
       F = F-points, C = C-points, A = all points. E.g., FFC -> relax on
       F-points, relax again on F-points, then relax on C-points. */
   void SetAdvectiveOptions(int distance=15,  const std::string &prerelax="",
                            const std::string &postrelax="FFC");

   /// Expert option - consult hypre documentation/team
   void SetStrongThresholdR(real_t strengthR)
   { HYPRE_BoomerAMGSetStrongThresholdR(amg_precond, strengthR); }

   /// Expert option - consult hypre documentation/team
   void SetFilterThresholdR(real_t filterR)
   { HYPRE_BoomerAMGSetFilterThresholdR(amg_precond, filterR); }

   /// Expert option - consult hypre documentation/team
   void SetRestriction(int restrict_type)
   { HYPRE_BoomerAMGSetRestriction(amg_precond, restrict_type); }

   /// Expert option - consult hypre documentation/team
   void SetIsTriangular()
   { HYPRE_BoomerAMGSetIsTriangular(amg_precond, 1); }

   /// Expert option - consult hypre documentation/team
   void SetGMRESSwitchR(int gmres_switch)
   { HYPRE_BoomerAMGSetGMRESSwitchR(amg_precond, gmres_switch); }

   /// Expert option - consult hypre documentation/team
   void SetCycleNumSweeps(int prerelax, int postrelax)
   {
      HYPRE_BoomerAMGSetCycleNumSweeps(amg_precond, prerelax,  1);
      HYPRE_BoomerAMGSetCycleNumSweeps(amg_precond, postrelax, 2);
   }
#endif

   void SetPrintLevel(int print_level)
   { HYPRE_BoomerAMGSetPrintLevel(amg_precond, print_level); }

   void SetMaxIter(int max_iter)
   { HYPRE_BoomerAMGSetMaxIter(amg_precond, max_iter); }

   /// Expert option - consult hypre documentation/team
   void SetMaxLevels(int max_levels)
   { HYPRE_BoomerAMGSetMaxLevels(amg_precond, max_levels); }

   /// Expert option - consult hypre documentation/team
   void SetTol(real_t tol)
   { HYPRE_BoomerAMGSetTol(amg_precond, tol); }

   /// Expert option - consult hypre documentation/team
   void SetStrengthThresh(real_t strength)
   { HYPRE_BoomerAMGSetStrongThreshold(amg_precond, strength); }

   /// Expert option - consult hypre documentation/team
   void SetInterpolation(int interp_type)
   { HYPRE_BoomerAMGSetInterpType(amg_precond, interp_type); }

   /// Expert option - consult hypre documentation/team
   void SetCoarsening(int coarsen_type)
   { HYPRE_BoomerAMGSetCoarsenType(amg_precond, coarsen_type); }

   /// Expert option - consult hypre documentation/team
   void SetRelaxType(int relax_type)
   { HYPRE_BoomerAMGSetRelaxType(amg_precond, relax_type); }

   /// Expert option - consult hypre documentation/team
   void SetCycleType(int cycle_type)
   { HYPRE_BoomerAMGSetCycleType(amg_precond, cycle_type); }

   void GetNumIterations(int &num_iterations) const
   {
      HYPRE_Int num_it;
      HYPRE_BoomerAMGGetNumIterations(amg_precond, &num_it);
      num_iterations = internal::to_int(num_it);
   }

   /// Expert option - consult hypre documentation/team
   void SetNodal(int blocksize)
   {
      HYPRE_BoomerAMGSetNumFunctions(amg_precond, blocksize);
      HYPRE_BoomerAMGSetNodal(amg_precond, 1);
   }

   /// Expert option - consult hypre documentation/team
   void SetAggressiveCoarsening(int num_levels)
   { HYPRE_BoomerAMGSetAggNumLevels(amg_precond, num_levels); }

   /// The typecast to HYPRE_Solver returns the internal amg_precond
   virtual operator HYPRE_Solver() const { return amg_precond; }

   virtual HYPRE_PtrToParSolverFcn SetupFcn() const
   { return (HYPRE_PtrToParSolverFcn) HYPRE_BoomerAMGSetup; }
   virtual HYPRE_PtrToParSolverFcn SolveFcn() const
   { return (HYPRE_PtrToParSolverFcn) HYPRE_BoomerAMGSolve; }

   using HypreSolver::Mult;

   virtual ~HypreBoomerAMG();
};

/// Compute the discrete gradient matrix between the nodal linear and ND1 spaces
HypreParMatrix* DiscreteGrad(ParFiniteElementSpace *edge_fespace,
                             ParFiniteElementSpace *vert_fespace);
/// Compute the discrete curl matrix between the ND1 and RT0 spaces
HypreParMatrix* DiscreteCurl(ParFiniteElementSpace *face_fespace,
                             ParFiniteElementSpace *edge_fespace);

/// The Auxiliary-space Maxwell Solver in hypre
class HypreAMS : public HypreSolver
{
private:
   /// Construct AMS solver from finite element space
   void Init(ParFiniteElementSpace *edge_space);

   /// Create the hypre solver object and set the default options, given the
   /// space dimension @a sdim and cycle type @a cycle_type.
   void MakeSolver(int sdim, int cycle_type);

   /// Construct the gradient and interpolation matrices associated with
   /// @a edge_fespace, and add them to the solver.
   void MakeGradientAndInterpolation(ParFiniteElementSpace *edge_fespace,
                                     int cycle_type);

   // Recreates another AMS solver with the same options when SetOperator is
   // called multiple times.
   void ResetAMSPrecond();

   /// The underlying hypre solver object
   HYPRE_Solver ams;
   /// Vertex coordinates
   HypreParVector *x, *y, *z;
   /// Discrete gradient matrix
   HypreParMatrix *G;
   /// Nedelec interpolation matrix and its components
   HypreParMatrix *Pi, *Pix, *Piy, *Piz;

   /// AMS cycle type
   int ams_cycle_type = 0;
   /// Spatial dimension of the underlying mesh
   int space_dim = 0;
   /// Flag set if `SetSingularProblem` is called, needed in `ResetAMSPrecond`
   bool singular = false;
   /// Flag set if `SetPrintLevel` is called, needed in `ResetAMSPrecond`
   int print_level = 1;

public:
   /// @brief Construct the AMS solver on the given edge finite element space.
   ///
   /// HypreAMS::SetOperator must be called to set the system matrix.
   HypreAMS(ParFiniteElementSpace *edge_fespace);

   /// Construct the AMS solver using the given matrix and finite element space.
   HypreAMS(const HypreParMatrix &A, ParFiniteElementSpace *edge_fespace);

   /// @brief Construct the AMS solver using the provided discrete gradient
   /// matrix @a G_ and the vertex coordinate vectors @a x_, @a y_, and @a z_.
   ///
   /// For 2D problems, @a z_ may be NULL. All other parameters must be
   /// non-NULL. The solver assumes ownership of G_, x_, y_, and z_.
   HypreAMS(const HypreParMatrix &A, HypreParMatrix *G_, HypreParVector *x_,
            HypreParVector *y_, HypreParVector *z_=NULL);

   virtual void SetOperator(const Operator &op);

   void SetPrintLevel(int print_lvl);

   /// Set this option when solving a curl-curl problem with zero mass term
   void SetSingularProblem()
   {
      HYPRE_AMSSetBetaPoissonMatrix(ams, NULL);
      singular = true;
   }

   /// The typecast to HYPRE_Solver returns the internal ams object
   virtual operator HYPRE_Solver() const { return ams; }

   virtual HYPRE_PtrToParSolverFcn SetupFcn() const
   { return (HYPRE_PtrToParSolverFcn) HYPRE_AMSSetup; }
   virtual HYPRE_PtrToParSolverFcn SolveFcn() const
   { return (HYPRE_PtrToParSolverFcn) HYPRE_AMSSolve; }

   virtual ~HypreAMS();
};

/// The Auxiliary-space Divergence Solver in hypre
class HypreADS : public HypreSolver
{
private:
   /// Construct ADS solver from finite element space
   void Init(ParFiniteElementSpace *face_fespace);

   /// Create the hypre solver object and set the default options, using the
   /// cycle type cycle_type and AMS cycle type ams_cycle_type data members.
   void MakeSolver();

   /// Construct the discrete curl, gradient and interpolation matrices
   /// associated with @a face_fespace, and add them to the solver.
   void MakeDiscreteMatrices(ParFiniteElementSpace *face_fespace);

   HYPRE_Solver ads;

   /// Vertex coordinates
   HypreParVector *x, *y, *z;
   /// Discrete gradient matrix
   HypreParMatrix *G;
   /// Discrete curl matrix
   HypreParMatrix *C;
   /// Nedelec interpolation matrix and its components
   HypreParMatrix *ND_Pi, *ND_Pix, *ND_Piy, *ND_Piz;
   /// Raviart-Thomas interpolation matrix and its components
   HypreParMatrix *RT_Pi, *RT_Pix, *RT_Piy, *RT_Piz;

   /// ADS cycle type
   const int cycle_type = 11;
   /// AMS cycle type
   const int ams_cycle_type = 14;
   /// ADS print level
   int print_level = 1;

   // Recreates another ADS solver with the same options when SetOperator is
   // called multiple times.
   void ResetADSPrecond();
public:
   HypreADS(ParFiniteElementSpace *face_fespace);

   HypreADS(const HypreParMatrix &A, ParFiniteElementSpace *face_fespace);

   /// @brief Construct the ADS solver using the provided discrete curl matrix
   /// @a C, discrete gradient matrix @a G_ and vertex coordinate vectors @a x_,
   /// @a y_, and @a z_.
   ///
   /// None of the inputs may be NULL. The solver assumes ownership of C_, G_,
   /// x_, y_, and z_.
   HypreADS(const HypreParMatrix &A, HypreParMatrix *C_, HypreParMatrix *G_,
            HypreParVector *x_, HypreParVector *y_, HypreParVector *z_);

   virtual void SetOperator(const Operator &op);

   void SetPrintLevel(int print_lvl);

   /// The typecast to HYPRE_Solver returns the internal ads object
   virtual operator HYPRE_Solver() const { return ads; }

   virtual HYPRE_PtrToParSolverFcn SetupFcn() const
   { return (HYPRE_PtrToParSolverFcn) HYPRE_ADSSetup; }
   virtual HYPRE_PtrToParSolverFcn SolveFcn() const
   { return (HYPRE_PtrToParSolverFcn) HYPRE_ADSSolve; }

   virtual ~HypreADS();
};

/** LOBPCG eigenvalue solver in hypre

    The Locally Optimal Block Preconditioned Conjugate Gradient (LOBPCG)
    eigenvalue solver is designed to find the lowest eigenmodes of the
    generalized eigenvalue problem:
       A x = lambda M x
    where A is symmetric, potentially indefinite and M is symmetric positive
    definite. The eigenvectors are M-orthonormal, meaning that
       x^T M x = 1 and x^T M y = 0,
    if x and y are distinct eigenvectors. The matrix M is optional and is
    assumed to be the identity if left unset.

    The efficiency of LOBPCG relies on the availability of a suitable
    preconditioner for the matrix A. The preconditioner is supplied through the
    SetPreconditioner() method. It should be noted that the operator used with
    the preconditioner need not be A itself.

    For more information regarding LOBPCG see "Block Locally Optimal
    Preconditioned Eigenvalue Xolvers (BLOPEX) in Hypre and PETSc" by
    A. Knyazev, M. Argentati, I. Lashuk, and E. Ovtchinnikov, SISC, 29(5),
    2224-2239, 2007.
*/
class HypreLOBPCG
{
private:
   MPI_Comm comm;
   int myid;
   int numProcs;
   int nev;   // Number of desired eigenmodes
   int seed;  // Random seed used for initial vectors

   HYPRE_BigInt glbSize; // Global number of DoFs in the linear system
   HYPRE_BigInt * part;  // Row partitioning of the linear system

   // Pointer to HYPRE's solver struct
   HYPRE_Solver lobpcg_solver;

   // Interface for matrix storage type
   mv_InterfaceInterpreter interpreter;

   // Interface for setting up and performing matrix-vector products
   HYPRE_MatvecFunctions matvec_fn;

   // Eigenvalues
   Array<real_t> eigenvalues;

   // Forward declaration
   class HypreMultiVector;

   // MultiVector to store eigenvectors
   HypreMultiVector * multi_vec;

   // Empty vectors used to setup the matrices and preconditioner
   HypreParVector * x;

   // An optional operator which projects vectors into a desired subspace
   Operator * subSpaceProj;

   /// Internal class to represent a set of eigenvectors
   class HypreMultiVector
   {
   private:
      // Pointer to hypre's multi-vector object
      mv_MultiVectorPtr mv_ptr;

      // Wrappers for each member of the multivector
      HypreParVector ** hpv;

      // Number of vectors in the multivector
      int nv;

   public:
      HypreMultiVector(int n, HypreParVector & v,
                       mv_InterfaceInterpreter & interpreter);
      ~HypreMultiVector();

      /// Set random values
      void Randomize(HYPRE_Int seed);

      /// Extract a single HypreParVector object
      HypreParVector & GetVector(unsigned int i);

      /// Transfers ownership of data to returned array of vectors
      HypreParVector ** StealVectors();

      operator mv_MultiVectorPtr() const { return mv_ptr; }

      mv_MultiVectorPtr & GetMultiVector() { return mv_ptr; }
   };

   static void    * OperatorMatvecCreate( void *A, void *x );
   static HYPRE_Int OperatorMatvec( void *matvec_data,
                                    HYPRE_Complex alpha,
                                    void *A,
                                    void *x,
                                    HYPRE_Complex beta,
                                    void *y );
   static HYPRE_Int OperatorMatvecDestroy( void *matvec_data );

   static HYPRE_Int PrecondSolve(void *solver,
                                 void *A,
                                 void *b,
                                 void *x);
   static HYPRE_Int PrecondSetup(void *solver,
                                 void *A,
                                 void *b,
                                 void *x);

public:
   HypreLOBPCG(MPI_Comm comm);
   ~HypreLOBPCG();

   void SetTol(real_t tol);
   void SetRelTol(real_t rel_tol);
   void SetMaxIter(int max_iter);
   void SetPrintLevel(int logging);
   void SetNumModes(int num_eigs) { nev = num_eigs; }
   void SetPrecondUsageMode(int pcg_mode);
   void SetRandomSeed(int s) { seed = s; }
   void SetInitialVectors(int num_vecs, HypreParVector ** vecs);

   // The following four methods support general operators
   void SetPreconditioner(Solver & precond);
   void SetOperator(Operator & A);
   void SetMassMatrix(Operator & M);
   void SetSubSpaceProjector(Operator & proj) { subSpaceProj = &proj; }

   /// Solve the eigenproblem
   void Solve();

   /// Collect the converged eigenvalues
   void GetEigenvalues(Array<real_t> & eigenvalues) const;

   /// Extract a single eigenvector
   const HypreParVector & GetEigenvector(unsigned int i) const;

   /// Transfer ownership of the converged eigenvectors
   HypreParVector ** StealEigenvectors() { return multi_vec->StealVectors(); }
};

/** AME eigenvalue solver in hypre

    The Auxiliary space Maxwell Eigensolver (AME) is designed to find
    the lowest eigenmodes of the generalized eigenvalue problem:
       Curl Curl x = lambda M x
    where the Curl Curl operator is discretized using Nedelec finite element
    basis functions. Properties of this discretization are essential to
    eliminating the large null space of the Curl Curl operator.

    This eigensolver relies upon the LOBPCG eigensolver internally. It is also
    expected that the preconditioner supplied to this method will be the
    HypreAMS preconditioner defined above.

    As with LOBPCG, the operator set in the preconditioner need not be the same
    as A. This flexibility may be useful in solving eigenproblems which bare a
    strong resemblance to the Curl Curl problems for which AME is designed.

    Unlike LOBPCG, this eigensolver requires that the mass matrix be set.
    It is possible to circumvent this by passing an identity operator as the
    mass matrix but it seems unlikely that this would be useful so it is not the
    default behavior.
*/
class HypreAME
{
private:
   int myid;
   int numProcs;
   int nev;   // Number of desired eigenmodes
   bool setT;

   // Pointer to HYPRE's AME solver struct
   HYPRE_Solver ame_solver;

   // Pointer to HYPRE's AMS solver struct
   HypreSolver * ams_precond;

   // Eigenvalues
   HYPRE_Real * eigenvalues;

   // MultiVector to store eigenvectors
   HYPRE_ParVector * multi_vec;

   // HypreParVector wrappers to contain eigenvectors
   mutable HypreParVector ** eigenvectors;

   void createDummyVectors() const;

public:
   HypreAME(MPI_Comm comm);
   ~HypreAME();

   void SetTol(real_t tol);
   void SetRelTol(real_t rel_tol);
   void SetMaxIter(int max_iter);
   void SetPrintLevel(int logging);
   void SetNumModes(int num_eigs);

   // The following four methods support operators of type HypreParMatrix.
   void SetPreconditioner(HypreSolver & precond);
   void SetOperator(const HypreParMatrix & A);
   void SetMassMatrix(const HypreParMatrix & M);

   /// Solve the eigenproblem
   void Solve();

   /// Collect the converged eigenvalues
   void GetEigenvalues(Array<real_t> & eigenvalues) const;

   /// Extract a single eigenvector
   const HypreParVector & GetEigenvector(unsigned int i) const;

   /// Transfer ownership of the converged eigenvectors
   HypreParVector ** StealEigenvectors();
};

}

#endif // MFEM_USE_MPI

#endif<|MERGE_RESOLUTION|>--- conflicted
+++ resolved
@@ -1068,17 +1068,10 @@
 
    HypreSmoother();
 
-<<<<<<< HEAD
-   HypreSmoother(const HypreParMatrix &A_, int type = Undefined,
-                 int relax_times = 1, double relax_weight = 1.0,
-                 double omega = 1.0, int poly_order = 2,
-                 double poly_fraction = .3, int eig_est_cg_iter = 10);
-=======
    HypreSmoother(const HypreParMatrix &A_, int type = default_type,
                  int relax_times = 1, real_t relax_weight = 1.0,
                  real_t omega = 1.0, int poly_order = 2,
                  real_t poly_fraction = .3, int eig_est_cg_iter = 10);
->>>>>>> 7bf2a799
 
    /// Set the relaxation type and number of sweeps
    void SetType(HypreSmoother::Type type, int relax_times = 1);
