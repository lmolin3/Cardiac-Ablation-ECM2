--- conflicted
+++ resolved
@@ -101,14 +101,10 @@
 // Enable MFEM features based on the Ginkgo library
 // #define MFEM_USE_GINKGO
 
-<<<<<<< HEAD
-// Enable secure socket streams based on the GNUTLS library.
-=======
 // Enable MFEM functionality based on the AmgX library.
 // #define MFEM_USE_AMGX
 
 // Enable secure socket streams based on the GNUTLS library
->>>>>>> f97eef13
 // #define MFEM_USE_GNUTLS
 
 // Enable Sidre support
