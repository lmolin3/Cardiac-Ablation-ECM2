--- conflicted
+++ resolved
@@ -1444,11 +1444,7 @@
 
 Array<int> Mesh::GetFaceToBdrElMap() const
 {
-<<<<<<< HEAD
    Array<int> face_to_be(Dim == 2 ? NumOfEdges : NumOfFaces);
-=======
-   Array<int> face_to_be(GetNumFaces());
->>>>>>> c9e63c62
    face_to_be = -1;
    for (int i = 0; i < NumOfBdrElements; i++)
    {
