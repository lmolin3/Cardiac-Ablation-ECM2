--- conflicted
+++ resolved
@@ -8948,11 +8948,7 @@
          const int nv = elements[i]->GetNVertices();
          out << nv;
          Geometry::Type geom = elements[i]->GetGeometryType();
-<<<<<<< HEAD
-         const int *perm = (geom == Geometry::PRISM) ? vtk_prism_perm : NULL;
-=======
          const int *perm = VTKGeometry::VertexPermutation[geom];
->>>>>>> 7ae181ba
          for (int j = 0; j < nv; j++)
          {
             out << ' ' << v[perm ? perm[j] : j];
@@ -9257,11 +9253,7 @@
          {
             coff = coff+nv;
             offset.push_back(coff);
-<<<<<<< HEAD
-            const int *p = (geom == Geometry::PRISM) ? vtk_prism_perm : NULL;
-=======
             const int *p = VTKGeometry::VertexPermutation[geom];
->>>>>>> 7ae181ba
             for (int k = 0; k < nv; k++, j++)
             {
                WriteBinaryOrASCII(out, buf, np + RG[p ? p[j] : j], " ", format);
