--- conflicted
+++ resolved
@@ -2297,15 +2297,8 @@
        (default) or nonconforming. */
    void EnsureNCMesh(bool simplices_nonconforming = false);
 
-<<<<<<< HEAD
    bool Conforming() const;
    bool Nonconforming() const { return !Conforming(); }
-=======
-   /// Return a bool indicating whether this mesh is conforming.
-   bool Conforming() const { return ncmesh == NULL; }
-   /// Return a bool indicating whether this mesh is nonconforming.
-   bool Nonconforming() const { return ncmesh != NULL; }
->>>>>>> c45b3ef3
 
    /** Designate this mesh for output as "NC mesh v1.1", meaning it is
        nonconforming with nonuniform refinement spacings. */
