--- conflicted
+++ resolved
@@ -93,27 +93,10 @@
    template <typename CT, int N>
    explicit inline Array(const CT (&values)[N]);
 
-<<<<<<< HEAD
    /// Construct an Array from a braced initializer list of convertible type
    template <typename CT, typename std::enable_if<
                 std::is_convertible<CT,T>::value,bool>::type = true>
    explicit inline Array(std::initializer_list<CT> values);
-=======
-   /**
-    * @brief Construct a new Array object from an initializer list.
-    *
-    * @param init_list List of entities to construct from.
-    */
-   Array(const std::initializer_list<T> &init_list)
-      : Array(static_cast<int>(init_list.size()))
-   {
-      auto * it = GetData();
-      for (auto value : init_list)
-      {
-         *it++ = value;
-      }
-   }
->>>>>>> 7c1a0eb5
 
    /// Move constructor ("steals" data from 'src')
    inline Array(Array<T> &&src) { Swap(src, *this); }
