// Copyright (c) 2010, Lawrence Livermore National Security, LLC. Produced at
// the Lawrence Livermore National Laboratory. LLNL-CODE-443211. All Rights
// reserved. See file COPYRIGHT for details.
//
// This file is part of the MFEM library. For more information and source code
// availability see http://mfem.org.
//
// MFEM is free software; you can redistribute it and/or modify it under the
// terms of the GNU Lesser General Public License (as published by the Free
// Software Foundation) version 2.1 dated February 1999.

#ifndef MFEM_OPTPARSER
#define MFEM_OPTPARSER

#include "../config/config.hpp"
#include "array.hpp"

namespace mfem
{

class Vector;

/** Class for parsing command-line options.

    The class is initialized with argc and argv, and new options are added with
    the AddOption method. Currently options of type bool, int, double, char*,
    mfem::Array<int>, and mfem::Vector are supported.

    See the MFEM examples for sample use.
*/
class OptionsParser
{
public:
   enum OptionType { INT, DOUBLE, STRING, ENABLE, DISABLE, ARRAY, VECTOR };

private:
   struct Option
   {
      OptionType type;
      void *var_ptr;
      const char *short_name;
      const char *long_name;
      const char *description;
      bool required;

      Option() = default;

      Option(OptionType _type, void *_var_ptr, const char *_short_name,
             const char *_long_name, const char *_description, bool req)
         : type(_type), var_ptr(_var_ptr), short_name(_short_name),
           long_name(_long_name), description(_description), required(req) { }
   };

   int argc;
   char **argv;
   Array<Option> options;
   Array<int> option_check;
   // error_type can be:
   //  0 - no error
   //  1 - print help message
   //  2 - unrecognized option at argv[error_idx]
   //  3 - missing argument for the last option argv[argc-1]
   //  4 - option with index error_idx is specified multiple times
   //  5 - invalid argument in argv[error_idx] for option in argv[error_idx-1]
   //  6 - required option with index error_idx is missing
   int error_type, error_idx;

   static void WriteValue(const Option &opt, std::ostream &out);

public:

   /// Comstruct a command line option parser with '_argc' and '_argv'.
   OptionsParser(int _argc, char *_argv[])
      : argc(_argc), argv(_argv)
   {
      error_type = error_idx = 0;
   }

   /** Add a boolean option and set 'var' to recieve the value.  Enable/disable
       tags are used to set the bool to true/false respectively. */
   void AddOption(bool *var, const char *enable_short_name,
                  const char *enable_long_name, const char *disable_short_name,
                  const char *disable_long_name, const char *description,
                  bool required = false)
   {
      options.Append(Option(ENABLE, var, enable_short_name, enable_long_name,
                            description, required));
      options.Append(Option(DISABLE, var, disable_short_name, disable_long_name,
                            description, required));
   }

   /// Add an integer option and set 'var' to recieve the value.
   void AddOption(int *var, const char *short_name, const char *long_name,
                  const char *description, bool required = false)
   {
      options.Append(Option(INT, var, short_name, long_name, description,
                            required));
   }

   /// Add a double option and set 'var' to recieve the value.
   void AddOption(double *var, const char *short_name, const char *long_name,
                  const char *description, bool required = false)
   {
      options.Append(Option(DOUBLE, var, short_name, long_name, description,
                            required));
   }

   /// Add a string (char*) option and set 'var' to recieve the value.
   void AddOption(const char **var, const char *short_name,
                  const char *long_name, const char *description,
                  bool required = false)
   {
      options.Append(Option(STRING, var, short_name, long_name, description,
                            required));
   }

   /// Add an integer array (seperated by spaces) option and set 'var' to recieve the values.
   void AddOption(Array<int> * var, const char *short_name,
                  const char *long_name, const char *description,
                  bool required = false)
   {
      options.Append(Option(ARRAY, var, short_name, long_name, description,
                            required));
   }

   /// Add a vector (doubles seperated by spaces) option and set 'var' to recieve the values.
   void AddOption(Vector * var, const char *short_name,
                  const char *long_name, const char *description,
                  bool required = false)
   {
      options.Append(Option(VECTOR, var, short_name, long_name, description,
                            required));
   }

<<<<<<< HEAD

   /// Perse the command line options and pass the values to the registered variables.
=======
   /** Parse the command-line options. Note that this function expects all the
       options provided through the command line to have a corresponding
       AddOption. In particular, this function cannot be used for partial
       parsing. */
>>>>>>> 67c195af
   void Parse();

   /// Return true if the command line options were parsed sucessfully.
   bool Good() const { return (error_type == 0); }

   bool Help() const { return (error_type == 1); }
   void PrintOptions(std::ostream &out) const;
   void PrintError(std::ostream &out) const;
   void PrintHelp(std::ostream &out) const;
   void PrintUsage(std::ostream &out) const;
};

}

#endif<|MERGE_RESOLUTION|>--- conflicted
+++ resolved
@@ -132,15 +132,12 @@
                             required));
    }
 
-<<<<<<< HEAD
+   /** @brief Parse the command-line options. 
 
-   /// Perse the command line options and pass the values to the registered variables.
-=======
-   /** Parse the command-line options. Note that this function expects all the
+       Note that this function expects all the
        options provided through the command line to have a corresponding
        AddOption. In particular, this function cannot be used for partial
        parsing. */
->>>>>>> 67c195af
    void Parse();
 
    /// Return true if the command line options were parsed sucessfully.
