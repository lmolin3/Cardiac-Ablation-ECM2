// Copyright (c) 2010-2020, Lawrence Livermore National Security, LLC. Produced
// at the Lawrence Livermore National Laboratory. All Rights reserved. See files
// LICENSE and NOTICE for details. LLNL-CODE-806117.
//
// This file is part of the MFEM library. For more information and source code
// availability visit https://mfem.org.
//
// MFEM is free software; you can redistribute it and/or modify it under the
// terms of the BSD-3 license. We welcome feedback and contributions, see file
// CONTRIBUTING.md for details.

#ifndef MFEM_MULTIGRID
#define MFEM_MULTIGRID

#include "fespacehierarchy.hpp"
#include "bilinearform.hpp"

#include "../linalg/operator.hpp"
#include "../linalg/handle.hpp"

namespace mfem
{

/// Multigrid solver class
class Multigrid : public Solver
{
public:
   enum class CycleType
   {
      VCYCLE,
      WCYCLE
   };

protected:
   Array<Operator*> operators;
   Array<Solver*> smoothers;
   Array<Operator*> prolongations;

   Array<bool> ownedOperators;
   Array<bool> ownedSmoothers;
   Array<bool> ownedProlongations;

   CycleType cycleType;
   int preSmoothingSteps;
   int postSmoothingSteps;

   mutable Array<Vector*> X;
   mutable Array<Vector*> Y;
   mutable Array<Vector*> R;
   mutable Array<Vector*> Z;

public:
<<<<<<< HEAD
   /// Constructs an empty multigrid
   Multigrid();

   /// Constructs a multigrid from the given inputs.
   /** Inputs include operators and smoothers on all levels,
       prolongation operators that go from coarser to finer levels,
       and owenership of the given operators, smoothers, and prolongations. */
=======
   /// Constructs an empty multigrid hierarchy.
   Multigrid();

   /// Constructs a multigrid hierarchy from the given inputs.
   /** Inputs include operators and smoothers on all levels, prolongation
       operators that go from coarser to finer levels, and ownership of the
       given operators, smoothers, and prolongations. */
>>>>>>> f4c2758e
   Multigrid(const Array<Operator*>& operators_, const Array<Solver*>& smoothers_,
             const Array<Operator*>& prolongations_, const Array<bool>& ownedOperators_,
             const Array<bool>& ownedSmoothers_, const Array<bool>& ownedProlongations_);

   /// Destructor
   virtual ~Multigrid();

   /// Adds a level to the multigrid operator hierarchy.
   /** The ownership of the operators and solvers/smoothers may be transferred
       to the Multigrid by setting the according boolean variables. */
   void AddLevel(Operator* opr, Solver* smoother, bool ownOperator,
                 bool ownSmoother);

   /// Returns the number of levels
   int NumLevels() const;

   /// Returns the index of the finest level
   int GetFinestLevelIndex() const;

   /// Returns operator at given level
   const Operator* GetOperatorAtLevel(int level) const;

   /// Returns operator at given level
   Operator* GetOperatorAtLevel(int level);

   /// Returns operator at finest level
   const Operator* GetOperatorAtFinestLevel() const;

   /// Returns operator at finest level
   Operator* GetOperatorAtFinestLevel();

   /// Returns smoother at given level
   Solver* GetSmootherAtLevel(int level) const;

   /// Returns smoother at given level
   Solver* GetSmootherAtLevel(int level);

   /// Set cycle type and number of pre- and post-smoothing steps used by Mult
   void SetCycleType(CycleType cycleType_, int preSmoothingSteps_,
                     int postSmoothingSteps_);

   /// Application of the multigrid as a preconditioner
   virtual void Mult(const Vector& x, Vector& y) const override;

   /// Not supported for multigrid
   virtual void SetOperator(const Operator& op) override;

private:
   /// Application of a smoothing step at particular level
   void SmoothingStep(int level, bool transpose) const;

<<<<<<< HEAD
   /// Application of a cycle at particular level
=======
   /// Application of a multigrid cycle at particular level
>>>>>>> f4c2758e
   void Cycle(int level) const;

   /// Returns prolongation operator at given level
   virtual const Operator* GetProlongationAtLevel(int level) const;
};

<<<<<<< HEAD
/// Geometric multigrid which is associated with a hierarchy of finite element spaces
=======
/// Geometric multigrid associated with a hierarchy of finite element spaces
>>>>>>> f4c2758e
class GeometricMultigrid : public Multigrid
{
protected:
   const FiniteElementSpaceHierarchy& fespaces;
   Array<Array<int>*> essentialTrueDofs;
   Array<BilinearForm*> bfs;

public:
<<<<<<< HEAD
   /// Constructs an empty multigrid for the given FiniteElementSpaceHierarchy
=======
   /** Construct an empty multigrid object for the given finite element space
       hierarchy @a fespaces_ */
>>>>>>> f4c2758e
   GeometricMultigrid(const FiniteElementSpaceHierarchy& fespaces_)
      : Multigrid(), fespaces(fespaces_) { }

   /// Destructor
   virtual ~GeometricMultigrid();

<<<<<<< HEAD
   /// Form the linear system A X = B, corresponding to the operator on the finest level
=======
   /** Form the linear system A X = B, corresponding to the operator on the
       finest level of the geometric multigrid hierarchy */
>>>>>>> f4c2758e
   void FormFineLinearSystem(Vector& x, Vector& b, OperatorHandle& A, Vector& X,
                             Vector& B);

   /// Recover the solution of a linear system formed with FormFineLinearSystem()
   void RecoverFineFEMSolution(const Vector& X, const Vector& b, Vector& x);

private:
   /// Returns prolongation operator at given level
   virtual const Operator* GetProlongationAtLevel(int level) const override;
};

} // namespace mfem

#endif<|MERGE_RESOLUTION|>--- conflicted
+++ resolved
@@ -50,15 +50,6 @@
    mutable Array<Vector*> Z;
 
 public:
-<<<<<<< HEAD
-   /// Constructs an empty multigrid
-   Multigrid();
-
-   /// Constructs a multigrid from the given inputs.
-   /** Inputs include operators and smoothers on all levels,
-       prolongation operators that go from coarser to finer levels,
-       and owenership of the given operators, smoothers, and prolongations. */
-=======
    /// Constructs an empty multigrid hierarchy.
    Multigrid();
 
@@ -66,7 +57,6 @@
    /** Inputs include operators and smoothers on all levels, prolongation
        operators that go from coarser to finer levels, and ownership of the
        given operators, smoothers, and prolongations. */
->>>>>>> f4c2758e
    Multigrid(const Array<Operator*>& operators_, const Array<Solver*>& smoothers_,
              const Array<Operator*>& prolongations_, const Array<bool>& ownedOperators_,
              const Array<bool>& ownedSmoothers_, const Array<bool>& ownedProlongations_);
@@ -118,22 +108,14 @@
    /// Application of a smoothing step at particular level
    void SmoothingStep(int level, bool transpose) const;
 
-<<<<<<< HEAD
-   /// Application of a cycle at particular level
-=======
    /// Application of a multigrid cycle at particular level
->>>>>>> f4c2758e
    void Cycle(int level) const;
 
    /// Returns prolongation operator at given level
    virtual const Operator* GetProlongationAtLevel(int level) const;
 };
 
-<<<<<<< HEAD
-/// Geometric multigrid which is associated with a hierarchy of finite element spaces
-=======
 /// Geometric multigrid associated with a hierarchy of finite element spaces
->>>>>>> f4c2758e
 class GeometricMultigrid : public Multigrid
 {
 protected:
@@ -142,24 +124,16 @@
    Array<BilinearForm*> bfs;
 
 public:
-<<<<<<< HEAD
-   /// Constructs an empty multigrid for the given FiniteElementSpaceHierarchy
-=======
    /** Construct an empty multigrid object for the given finite element space
        hierarchy @a fespaces_ */
->>>>>>> f4c2758e
    GeometricMultigrid(const FiniteElementSpaceHierarchy& fespaces_)
       : Multigrid(), fespaces(fespaces_) { }
 
    /// Destructor
    virtual ~GeometricMultigrid();
 
-<<<<<<< HEAD
-   /// Form the linear system A X = B, corresponding to the operator on the finest level
-=======
    /** Form the linear system A X = B, corresponding to the operator on the
        finest level of the geometric multigrid hierarchy */
->>>>>>> f4c2758e
    void FormFineLinearSystem(Vector& x, Vector& b, OperatorHandle& A, Vector& X,
                              Vector& B);
 
