// Copyright (c) 2010-2022, Lawrence Livermore National Security, LLC. Produced
// at the Lawrence Livermore National Laboratory. All Rights reserved. See files
// LICENSE and NOTICE for details. LLNL-CODE-806117.
//
// This file is part of the MFEM library. For more information and source code
// availability visit https://mfem.org.
//
// MFEM is free software; you can redistribute it and/or modify it under the
// terms of the BSD-3 license. We welcome feedback and contributions, see file
// CONTRIBUTING.md for details.

#include "gslib.hpp"

#ifdef MFEM_USE_GSLIB

// Ignore warnings from the gslib header (GCC version)
#ifdef MFEM_HAVE_GCC_PRAGMA_DIAGNOSTIC
#pragma GCC diagnostic push
#pragma GCC diagnostic ignored "-Wunused-function"
#endif

// External GSLIB header (the MFEM header is gslib.hpp)
namespace gslib
{
#include "gslib.h"
}

#ifdef MFEM_HAVE_GCC_PRAGMA_DIAGNOSTIC
#pragma GCC diagnostic pop
#endif

namespace mfem
{

FindPointsGSLIB::FindPointsGSLIB()
   : mesh(NULL),
     fec_map_lin(NULL),
     fdata2D(NULL), fdata3D(NULL), cr(NULL), gsl_comm(NULL),
     dim(-1), points_cnt(0), setupflag(false), default_interp_value(0),
     avgtype(AvgType::ARITHMETIC)
{
   mesh_split.SetSize(4);
   ir_split.SetSize(4);
   fes_rst_map.SetSize(4);
   gf_rst_map.SetSize(4);
   for (int i = 0; i < mesh_split.Size(); i++)
   {
      mesh_split[i] = NULL;
      ir_split[i] = NULL;
      fes_rst_map[i] = NULL;
      gf_rst_map[i] = NULL;
   }

   gsl_comm = new gslib::comm;
   cr       = new gslib::crystal;
#ifdef MFEM_USE_MPI
   int initialized;
   MPI_Initialized(&initialized);
   if (!initialized) { MPI_Init(NULL, NULL); }
   MPI_Comm comm = MPI_COMM_WORLD;
   comm_init(gsl_comm, comm);
#else
   comm_init(gsl_comm, 0);
#endif
}

FindPointsGSLIB::~FindPointsGSLIB()
{
   delete gsl_comm;
   delete cr;
   for (int i = 0; i < 4; i++)
   {
      if (mesh_split[i]) { delete mesh_split[i]; mesh_split[i] = NULL; }
      if (ir_split[i]) { delete ir_split[i]; ir_split[i] = NULL; }
      if (fes_rst_map[i]) { delete fes_rst_map[i]; fes_rst_map[i] = NULL; }
      if (gf_rst_map[i]) { delete gf_rst_map[i]; gf_rst_map[i] = NULL; }
   }
   if (fec_map_lin) { delete fec_map_lin; fec_map_lin = NULL; }
}

#ifdef MFEM_USE_MPI
FindPointsGSLIB::FindPointsGSLIB(MPI_Comm comm_)
   : mesh(NULL),
     fec_map_lin(NULL),
     fdata2D(NULL), fdata3D(NULL), cr(NULL), gsl_comm(NULL),
     dim(-1), points_cnt(0), setupflag(false), default_interp_value(0),
     avgtype(AvgType::ARITHMETIC)
{
   mesh_split.SetSize(4);
   ir_split.SetSize(4);
   fes_rst_map.SetSize(4);
   gf_rst_map.SetSize(4);
   for (int i = 0; i < mesh_split.Size(); i++)
   {
      mesh_split[i] = NULL;
      ir_split[i] = NULL;
      fes_rst_map[i] = NULL;
      gf_rst_map[i] = NULL;
   }

   gsl_comm = new gslib::comm;
   cr      = new gslib::crystal;
   comm_init(gsl_comm, comm_);
}
#endif

void FindPointsGSLIB::Setup(Mesh &m, const double bb_t, const double newt_tol,
                            const int npt_max)
{
   MFEM_VERIFY(m.GetNodes() != NULL, "Mesh nodes are required.");
   MFEM_VERIFY(!(m.GetNodes()->FESpace()->IsVariableOrder()),
               "Variable order mesh is not currently supported.");

   // call FreeData if FindPointsGSLIB::Setup has been called already
   if (setupflag) { FreeData(); }

   crystal_init(cr, gsl_comm);
   mesh = &m;
   dim  = mesh->Dimension();
   const FiniteElement *fe = mesh->GetNodalFESpace()->GetFE(0);
   unsigned dof1D = fe->GetOrder() + 1;

   SetupSplitMeshes();
   if (dim == 2)
   {
      if (ir_split[0]) { delete ir_split[0]; ir_split[0] = NULL; }
      ir_split[0] = new IntegrationRule(3*pow(dof1D, dim));
      SetupIntegrationRuleForSplitMesh(mesh_split[0], ir_split[0], fe->GetOrder());
   }
   else if (dim == 3)
   {

      if (ir_split[1]) { delete ir_split[1]; ir_split[1] = NULL; }
      ir_split[1] = new IntegrationRule(4*pow(dof1D, dim));
      SetupIntegrationRuleForSplitMesh(mesh_split[1], ir_split[1], fe->GetOrder());

      if (ir_split[2]) { delete ir_split[2]; ir_split[2] = NULL; }
      ir_split[2] = new IntegrationRule(3*pow(dof1D, dim));
      SetupIntegrationRuleForSplitMesh(mesh_split[2], ir_split[2], fe->GetOrder());

      if (ir_split[3]) { delete ir_split[3]; ir_split[3] = NULL; }
      ir_split[3] = new IntegrationRule(8*pow(dof1D, dim));
      SetupIntegrationRuleForSplitMesh(mesh_split[3], ir_split[3], fe->GetOrder());
   }

   GetNodalValues(mesh->GetNodes(), gsl_mesh);

   const int pts_cnt = gsl_mesh.Size()/dim,
             NEtot = pts_cnt/(int)pow(dof1D, dim);

   if (dim == 2)
   {
      unsigned nr[2] = { dof1D, dof1D };
      unsigned mr[2] = { 2*dof1D, 2*dof1D };
      double * const elx[2] = { &gsl_mesh(0), &gsl_mesh(pts_cnt) };
      fdata2D = findpts_setup_2(gsl_comm, elx, nr, NEtot, mr, bb_t,
                                pts_cnt, pts_cnt, npt_max, newt_tol);
   }
   else
   {
      unsigned nr[3] = { dof1D, dof1D, dof1D };
      unsigned mr[3] = { 2*dof1D, 2*dof1D, 2*dof1D };
      double * const elx[3] =
      { &gsl_mesh(0), &gsl_mesh(pts_cnt), &gsl_mesh(2*pts_cnt) };
      fdata3D = findpts_setup_3(gsl_comm, elx, nr, NEtot, mr, bb_t,
                                pts_cnt, pts_cnt, npt_max, newt_tol);
   }
   setupflag = true;
}

<<<<<<< HEAD
void FindPointsGSLIB::FindPoints(const Vector &point_pos, int ordering)
=======
void FindPointsGSLIB::FindPoints(const Vector &point_pos,
                                 int point_pos_ordering)
>>>>>>> e6ba8646
{
   MFEM_VERIFY(setupflag, "Use FindPointsGSLIB::Setup before finding points.");
   points_cnt = point_pos.Size() / dim;
   gsl_code.SetSize(points_cnt);
   gsl_proc.SetSize(points_cnt);
   gsl_elem.SetSize(points_cnt);
   gsl_ref.SetSize(points_cnt * dim);
   gsl_dist.SetSize(points_cnt);

<<<<<<< HEAD
   const double *xv_base[dim];
   unsigned xv_stride[dim];
   for (int d = 0; d < dim; d++)
   {
      if (ordering == Ordering::byNODES)
      {
         xv_base[d] = point_pos.GetData() + d*points_cnt;
         xv_stride[d] = sizeof(double);
      }
      else
      {
         xv_base[d] = point_pos.GetData() + d;
         xv_stride[d] = dim*sizeof(double);
      }
   }

   if (dim == 2)
   {
=======
   auto xvFill = [&](const double *xv_base[], unsigned xv_stride[], int dim)
   {
      for (int d = 0; d < dim; d++)
      {
         if (point_pos_ordering == Ordering::byNODES)
         {
            xv_base[d] = point_pos.GetData() + d*points_cnt;
            xv_stride[d] = sizeof(double);
         }
         else
         {
            xv_base[d] = point_pos.GetData() + d;
            xv_stride[d] = dim*sizeof(double);
         }
      }
   };
   if (dim == 2)
   {
      const double *xv_base[2];
      unsigned xv_stride[2];
      xvFill(xv_base, xv_stride, dim);
>>>>>>> e6ba8646
      findpts_2(gsl_code.GetData(), sizeof(unsigned int),
                gsl_proc.GetData(), sizeof(unsigned int),
                gsl_elem.GetData(), sizeof(unsigned int),
                gsl_ref.GetData(),  sizeof(double) * dim,
                gsl_dist.GetData(), sizeof(double),
                xv_base, xv_stride, points_cnt, fdata2D);
   }
   else  // dim == 3
   {
<<<<<<< HEAD
=======
      const double *xv_base[3];
      unsigned xv_stride[3];
      xvFill(xv_base, xv_stride, dim);
>>>>>>> e6ba8646
      findpts_3(gsl_code.GetData(), sizeof(unsigned int),
                gsl_proc.GetData(), sizeof(unsigned int),
                gsl_elem.GetData(), sizeof(unsigned int),
                gsl_ref.GetData(),  sizeof(double) * dim,
                gsl_dist.GetData(), sizeof(double),
                xv_base, xv_stride, points_cnt, fdata3D);
   }

   // Set the element number and reference position to 0 for points not found
   for (int i = 0; i < points_cnt; i++)
   {
      if (gsl_code[i] == 2)
      {
         gsl_elem[i] = 0;
         for (int d = 0; d < dim; d++) { gsl_ref(i*dim + d) = -1.; }
      }
   }

   // Map element number for simplices, and ref_pos from [-1,1] to [0,1] for
   // both simplices and quads.
   MapRefPosAndElemIndices();
}

void FindPointsGSLIB::FindPoints(Mesh &m, const Vector &point_pos,
<<<<<<< HEAD
                                 int ordering, const double bb_t,
=======
                                 int point_pos_ordering, const double bb_t,
>>>>>>> e6ba8646
                                 const double newt_tol, const int npt_max)
{
   if (!setupflag || (mesh != &m) )
   {
      Setup(m, bb_t, newt_tol, npt_max);
   }
<<<<<<< HEAD
   FindPoints(point_pos, ordering);
=======
   FindPoints(point_pos, point_pos_ordering);
>>>>>>> e6ba8646
}

void FindPointsGSLIB::Interpolate(const Vector &point_pos,
                                  const GridFunction &field_in, Vector &field_out,
                                  int point_pos_ordering)
{
   FindPoints(point_pos, point_pos_ordering);
   Interpolate(field_in, field_out);
}

void FindPointsGSLIB::Interpolate(Mesh &m, const Vector &point_pos,
                                  const GridFunction &field_in, Vector &field_out,
                                  int point_pos_ordering)
{
   FindPoints(m, point_pos, point_pos_ordering);
   Interpolate(field_in, field_out);
}

void FindPointsGSLIB::FreeData()
{
   if (!setupflag) { return; }
   crystal_free(cr);
   if (dim == 2)
   {
      findpts_free_2(fdata2D);
   }
   else
   {
      findpts_free_3(fdata3D);
   }
   gsl_code.DeleteAll();
   gsl_proc.DeleteAll();
   gsl_elem.DeleteAll();
   gsl_mesh.Destroy();
   gsl_ref.Destroy();
   gsl_dist.Destroy();
   for (int i = 0; i < 4; i++)
   {
      if (mesh_split[i]) { delete mesh_split[i]; mesh_split[i] = NULL; }
      if (ir_split[i]) { delete ir_split[i]; ir_split[i] = NULL; }
      if (fes_rst_map[i]) { delete fes_rst_map[i]; fes_rst_map[i] = NULL; }
      if (gf_rst_map[i]) { delete gf_rst_map[i]; gf_rst_map[i] = NULL; }
   }
   if (fec_map_lin) { delete fec_map_lin; fec_map_lin = NULL; }
   setupflag = false;
}

void FindPointsGSLIB::SetupSplitMeshes()
{
   fec_map_lin = new H1_FECollection(1, dim);
   if (mesh->Dimension() == 2)
   {
      int Nvert = 7;
      int NEsplit = 3;
      mesh_split[0] = new Mesh(2, Nvert, NEsplit, 0, 2);

      const double quad_v[7][2] =
      {
         {0, 0}, {0.5, 0}, {1, 0}, {0, 0.5},
         {1./3., 1./3.}, {0.5, 0.5}, {0, 1}
      };
      const int quad_e[3][4] =
      {
         {0, 1, 4, 3}, {1, 2, 5, 4}, {3, 4, 5, 6}
      };

      for (int j = 0; j < Nvert; j++)
      {
         mesh_split[0]->AddVertex(quad_v[j]);
      }
      for (int j = 0; j < NEsplit; j++)
      {
         int attribute = j + 1;
         mesh_split[0]->AddQuad(quad_e[j], attribute);
      }
      mesh_split[0]->FinalizeQuadMesh(1, 1, true);

      fes_rst_map[0] = new FiniteElementSpace(mesh_split[0], fec_map_lin, dim);
      gf_rst_map[0] = new GridFunction(fes_rst_map[0]);
      const int npt = gf_rst_map[0]->Size()/dim;
      for (int k = 0; k < dim; k++)
      {
         for (int j = 0; j < npt; j++)
         {
            (*gf_rst_map[0])(j+k*npt) = quad_v[j][k];
         }
      }
   }
   else if (mesh->Dimension() == 3)
   {
      // Tetrahedron
      {
         int Nvert = 15;
         int NEsplit = 4;
         mesh_split[1] = new Mesh(3, Nvert, NEsplit, 0, 3);

         const double hex_v[15][3] =
         {
            {0, 0, 0.}, {1, 0., 0.}, {0., 1., 0.}, {0, 0., 1.},
            {0.5, 0., 0.}, {0.5, 0.5, 0.}, {0., 0.5, 0.},
            {0., 0., 0.5}, {0.5, 0., 0.5}, {0., 0.5, 0.5},
            {1./3., 0., 1./3.}, {1./3., 1./3., 1./3.}, {0, 1./3., 1./3.},
            {1./3., 1./3., 0}, {0.25, 0.25, 0.25}
         };
         const int hex_e[4][8] =
         {
            {7, 10, 4, 0, 12, 14, 13, 6},
            {10, 8, 1, 4, 14, 11, 5, 13},
            {14, 11, 5, 13, 12, 9, 2, 6},
            {7, 3, 8, 10, 12, 9, 11, 14}
         };

         for (int j = 0; j < Nvert; j++)
         {
            mesh_split[1]->AddVertex(hex_v[j]);
         }
         for (int j = 0; j < NEsplit; j++)
         {
            int attribute = j + 1;
            mesh_split[1]->AddHex(hex_e[j], attribute);
         }
         mesh_split[1]->FinalizeHexMesh(1, 1, true);

         fes_rst_map[1] = new FiniteElementSpace(mesh_split[1], fec_map_lin, dim);
         gf_rst_map[1] = new GridFunction(fes_rst_map[1]);
         const int npt = gf_rst_map[1]->Size()/dim;
         for (int k = 0; k < dim; k++)
         {
            for (int j = 0; j < npt; j++)
            {
               (*gf_rst_map[1])(j+k*npt) = hex_v[j][k];
            }
         }
      }
      // Prism
      {
         int Nvert = 14;
         int NEsplit = 3;
         mesh_split[2] = new Mesh(3, Nvert, NEsplit, 0, 3);

         const double hex_v[14][3] =
         {
            {0, 0, 0}, {0.5, 0, 0}, {1, 0, 0}, {0, 0.5, 0},
            {1./3., 1./3., 0}, {0.5, 0.5, 0}, {0, 1, 0},
            {0, 0, 1}, {0.5, 0, 1}, {1, 0, 1}, {0, 0.5, 1},
            {1./3., 1./3., 1}, {0.5, 0.5, 1}, {0, 1, 1}
         };
         const int hex_e[3][8] =
         {
            {0, 1, 4, 3, 7, 8, 11, 10},
            {1, 2, 5, 4, 8, 9, 12, 11},
            {3, 4, 5, 6, 10, 11, 12, 13}
         };

         for (int j = 0; j < Nvert; j++)
         {
            mesh_split[2]->AddVertex(hex_v[j]);
         }
         for (int j = 0; j < NEsplit; j++)
         {
            int attribute = j + 1;
            mesh_split[2]->AddHex(hex_e[j], attribute);
         }
         mesh_split[2]->FinalizeHexMesh(1, 1, true);

         fes_rst_map[2] = new FiniteElementSpace(mesh_split[2], fec_map_lin, dim);
         gf_rst_map[2] = new GridFunction(fes_rst_map[2]);
         const int npt = gf_rst_map[2]->Size()/dim;
         for (int k = 0; k < dim; k++)
         {
            for (int j = 0; j < npt; j++)
            {
               (*gf_rst_map[2])(j+k*npt) = hex_v[j][k];
            }
         }
      }
      // Pyramid
      {
         int Nvert = 23;
         int NEsplit = 8;
         mesh_split[3] = new Mesh(3, Nvert, NEsplit, 0, 3);

         const double hex_v[23][3] =
         {
            {0.0000, 0.0000, 0.0000}, {0.5000, 0.0000, 0.0000},
            {0.0000, 0.0000, 0.5000}, {0.3333, 0.0000, 0.3333},
            {0.0000, 0.5000, 0.0000}, {0.3333, 0.3333, 0.0000},
            {0.0000, 0.3333, 0.3333}, {0.2500, 0.2500, 0.2500},
            {1.0000, 0.0000, 0.0000}, {0.5000, 0.0000, 0.5000},
            {0.5000, 0.5000, 0.0000}, {0.3333, 0.3333, 0.3333},
            {0.0000, 1.0000, 0.0000}, {0.0000, 0.5000, 0.5000},
            {0.0000, 0.0000, 1.0000}, {1.0000, 0.5000, 0.0000},
            {0.6667, 0.3333, 0.3333}, {0.6667, 0.6667, 0.0000},
            {0.5000, 0.5000, 0.2500}, {1.0000, 1.0000, 0.0000},
            {0.5000, 0.5000, 0.5000}, {0.5000, 1.0000, 0.0000},
            {0.3333, 0.6667, 0.3333}
         };
         const int hex_e[8][8] =
         {
            {2, 3, 1, 0, 6, 7, 5, 4}, {3, 9, 8, 1, 7, 11, 10, 5},
            {7, 11, 10, 5, 6, 13, 12, 4}, {2, 14, 9, 3, 6, 13, 11, 7},
            {9, 16, 15, 8, 11, 18, 17, 10}, {16, 20, 19, 15, 18, 22, 21, 17},
            {18, 22, 21, 17, 11, 13, 12, 10}, {9, 14, 20, 16, 11, 13, 22, 18}
         };

         for (int j = 0; j < Nvert; j++)
         {
            mesh_split[3]->AddVertex(hex_v[j]);
         }
         for (int j = 0; j < NEsplit; j++)
         {
            int attribute = j + 1;
            mesh_split[3]->AddHex(hex_e[j], attribute);
         }
         mesh_split[3]->FinalizeHexMesh(1, 1, true);

         fes_rst_map[3] = new FiniteElementSpace(mesh_split[3], fec_map_lin, dim);
         gf_rst_map[3] = new GridFunction(fes_rst_map[3]);
         const int npt = gf_rst_map[3]->Size()/dim;
         for (int k = 0; k < dim; k++)
         {
            for (int j = 0; j < npt; j++)
            {
               (*gf_rst_map[3])(j+k*npt) = hex_v[j][k];
            }
         }
      }
   }

   NE_split_total = 0;
   split_element_map.SetSize(0);
   split_element_index.SetSize(0);
   int NEsplit = 0;
   for (int e = 0; e < mesh->GetNE(); e++)
   {
      const Geometry::Type gt   = mesh->GetElement(e)->GetGeometryType();
      if (gt == Geometry::TRIANGLE || gt == Geometry::PRISM)
      {
         NEsplit = 3;
      }
      else if (gt == Geometry::TETRAHEDRON)
      {
         NEsplit = 4;
      }
      else if (gt == Geometry::PYRAMID)
      {
         NEsplit = 8;
      }
      else if (gt == Geometry::SQUARE || gt == Geometry::CUBE)
      {
         NEsplit = 1;
      }
      else
      {
         MFEM_ABORT("Unsupported geometry type.");
      }
      NE_split_total += NEsplit;
      for (int i = 0; i < NEsplit; i++)
      {
         split_element_map.Append(e);
         split_element_index.Append(i);
      }
   }
}

void FindPointsGSLIB::SetupIntegrationRuleForSplitMesh(Mesh *meshin,
                                                       IntegrationRule *irule,
                                                       int order)
{
   H1_FECollection fec(order, dim);
   FiniteElementSpace nodal_fes(meshin, &fec, dim);
   meshin->SetNodalFESpace(&nodal_fes);
   const int NEsplit = meshin->GetNE();

   const int dof_cnt = nodal_fes.GetFE(0)->GetDof(),
             pts_cnt = NEsplit * dof_cnt;
   Vector irlist(dim * pts_cnt);

   const TensorBasisElement *tbe =
      dynamic_cast<const TensorBasisElement *>(nodal_fes.GetFE(0));
   MFEM_VERIFY(tbe != NULL, "TensorBasis FiniteElement expected.");
   const Array<int> &dof_map = tbe->GetDofMap();

   DenseMatrix pos(dof_cnt, dim);
   Vector posV(pos.Data(), dof_cnt * dim);
   Array<int> xdofs(dof_cnt * dim);

   // Create an IntegrationRule on the nodes of the reference submesh.
   MFEM_ASSERT(irule->GetNPoints() == pts_cnt, "IntegrationRule does not have"
               "the correct number of points.");
   GridFunction *nodesplit = meshin->GetNodes();
   int pt_id = 0;
   for (int i = 0; i < NEsplit; i++)
   {
      nodal_fes.GetElementVDofs(i, xdofs);
      nodesplit->GetSubVector(xdofs, posV);
      for (int j = 0; j < dof_cnt; j++)
      {
         for (int d = 0; d < dim; d++)
         {
            irlist(pts_cnt * d + pt_id) = pos(dof_map[j], d);
         }
         irule->IntPoint(pt_id).x = irlist(pt_id);
         irule->IntPoint(pt_id).y = irlist(pts_cnt + pt_id);
         if (dim == 3)
         {
            irule->IntPoint(pt_id).z = irlist(2*pts_cnt + pt_id);
         }
         pt_id++;
      }
   }
}

void FindPointsGSLIB::GetNodalValues(const GridFunction *gf_in,
                                     Vector &node_vals)
{
   const GridFunction *nodes     = gf_in;
   const FiniteElementSpace *fes = nodes->FESpace();
   const int NE                  = mesh->GetNE();
   const int vdim                = gf_in->FESpace()->GetVDim();

   IntegrationRule *ir_split_temp = NULL;

   const int dof_1D =  nodes->FESpace()->GetFE(0)->GetOrder()+1;
   const int pts_el = std::pow(dof_1D, dim);
   const int pts_cnt = NE_split_total * pts_el;
   node_vals.SetSize(vdim * pts_cnt);
   node_vals *= 0;

   int gsl_mesh_pt_index = 0;

   for (int e = 0; e < NE; e++)
   {
      const FiniteElement *fe   = nodes->FESpace()->GetFE(e);
      const Geometry::Type gt   = fe->GetGeomType();
      bool el_to_split = true;
      if (gt == Geometry::TRIANGLE)
      {
         ir_split_temp = ir_split[0];
      }
      else if (gt == Geometry::TETRAHEDRON)
      {
         ir_split_temp = ir_split[1];
      }
      else if (gt == Geometry::PRISM)
      {
         ir_split_temp = ir_split[2];
      }
      else if (gt == Geometry::PYRAMID)
      {
         ir_split_temp = ir_split[3];
      }
      else if (gt == Geometry::SQUARE || gt == Geometry::CUBE)
      {
         el_to_split = false;
      }
      else
      {
         MFEM_ABORT("Unsupported geometry type.");
      }

      if (el_to_split) // Triangle/Tet/Prism
      {
         // Fill gsl_mesh with location of split points.
         Vector locval(vdim);
         for (int i = 0; i < ir_split_temp->GetNPoints(); i++)
         {
            const IntegrationPoint &ip = ir_split_temp->IntPoint(i);
            nodes->GetVectorValue(e, ip, locval);
            for (int d = 0; d < vdim; d++)
            {
               node_vals(pts_cnt*d + gsl_mesh_pt_index) = locval(d);
            }
            gsl_mesh_pt_index++;
         }
      }
      else // Quad/Hex
      {
         const int dof_cnt_split = fe->GetDof();

         const TensorBasisElement *tbe =
            dynamic_cast<const TensorBasisElement *>(fes->GetFE(e));
         MFEM_VERIFY(tbe != NULL, "TensorBasis FiniteElement expected.");
         Array<int> dof_map(dof_cnt_split);
         const Array<int> &dm = tbe->GetDofMap();
         if (dm.Size() > 0) { dof_map = dm; }
         else { for (int i = 0; i < dof_cnt_split; i++) { dof_map[i] = i; } }

         DenseMatrix pos(dof_cnt_split, vdim);
         Vector posV(pos.Data(), dof_cnt_split * vdim);
         Array<int> xdofs(dof_cnt_split * vdim);

         fes->GetElementVDofs(e, xdofs);
         nodes->GetSubVector(xdofs, posV);
         for (int j = 0; j < dof_cnt_split; j++)
         {
            for (int d = 0; d < vdim; d++)
            {
               node_vals(pts_cnt * d + gsl_mesh_pt_index) = pos(dof_map[j], d);
            }
            gsl_mesh_pt_index++;
         }
      }
   }
}


void FindPointsGSLIB::MapRefPosAndElemIndices()
{
   gsl_mfem_ref = gsl_ref;
   gsl_mfem_elem = gsl_elem;

   gsl_mfem_ref -= -1.;  // map  [-1, 1] to
   gsl_mfem_ref *= 0.5;  //      [0,  1]

   int nptorig = points_cnt,
       npt = points_cnt;

   GridFunction *gf_rst_map_temp = NULL;
   int nptsend = 0;

   for (int index = 0; index < npt; index++)
   {
      if (gsl_code[index] != 2 && gsl_proc[index] != gsl_comm->id)
      {
         nptsend +=1;
      }
   }

   // Pack data to send via crystal router
   struct gslib::array *outpt = new gslib::array;
   struct out_pt { double r[3]; uint index, el, proc; };
   struct out_pt *pt;
   array_init(struct out_pt, outpt, nptsend);
   outpt->n=nptsend;
   pt = (struct out_pt *)outpt->ptr;
   for (int index = 0; index < npt; index++)
   {
      if (gsl_code[index] == 2 || gsl_proc[index] == gsl_comm->id)
      {
         continue;
      }
      for (int d = 0; d < dim; ++d)
      {
         pt->r[d]= gsl_mfem_ref(index*dim + d);
      }
      pt->index = index;
      pt->proc  = gsl_proc[index];
      pt->el    = gsl_elem[index];
      ++pt;
   }

   // Transfer data to target MPI ranks
   sarray_transfer(struct out_pt, outpt, proc, 1, cr);

   // Map received points
   npt = outpt->n;
   pt = (struct out_pt *)outpt->ptr;
   for (int index = 0; index < npt; index++)
   {
      IntegrationPoint ip;
      ip.Set3(&pt->r[0]);
      const int elem = pt->el;
      const int mesh_elem = split_element_map[elem];
      const FiniteElement *fe = mesh->GetNodalFESpace()->GetFE(mesh_elem);
      const Geometry::Type gt = fe->GetGeomType();
      pt->el = mesh_elem;

      if (gt == Geometry::SQUARE || gt == Geometry::CUBE) { ++pt; continue; }
      else if (gt == Geometry::TRIANGLE)
      {
         gf_rst_map_temp = gf_rst_map[0];
      }
      else if (gt == Geometry::TETRAHEDRON)
      {
         gf_rst_map_temp = gf_rst_map[1];
      }
      else if (gt == Geometry::PRISM)
      {
         gf_rst_map_temp = gf_rst_map[2];
      }
      else if (gt == Geometry::PYRAMID)
      {
         gf_rst_map_temp = gf_rst_map[3];
      }

      int local_elem = split_element_index[elem];
      Vector mfem_ref(dim);
      // map to rst of macro element
      gf_rst_map_temp->GetVectorValue(local_elem, ip, mfem_ref);

      for (int d = 0; d < dim; d++)
      {
         pt->r[d] = mfem_ref(d);
      }
      ++pt;
   }

   // Transfer data back to source MPI rank
   sarray_transfer(struct out_pt, outpt, proc, 1, cr);
   npt = outpt->n;

   // First copy mapped information for points on other procs
   pt = (struct out_pt *)outpt->ptr;
   for (int index = 0; index < npt; index++)
   {
      gsl_mfem_elem[pt->index] = pt->el;
      for (int d = 0; d < dim; d++)
      {
         gsl_mfem_ref(d + pt->index*dim) = pt->r[d];
      }
      ++pt;
   }
   array_free(outpt);
   delete outpt;

   // Now map information for points on the same proc
   for (int index = 0; index < nptorig; index++)
   {
      if (gsl_code[index] != 2 && gsl_proc[index] == gsl_comm->id)
      {
         const int elem = gsl_elem[index];
         const int mesh_elem = split_element_map[elem];
         const FiniteElement *fe = mesh->GetNodalFESpace()->GetFE(mesh_elem);
         const Geometry::Type gt = fe->GetGeomType();
         gsl_mfem_elem[index] = mesh_elem;
         if (gt == Geometry::SQUARE || gt == Geometry::CUBE) { continue; }
         else if (gt == Geometry::TRIANGLE)
         {
            gf_rst_map_temp = gf_rst_map[0];
         }
         else if (gt == Geometry::TETRAHEDRON)
         {
            gf_rst_map_temp = gf_rst_map[1];
         }
         else if (gt == Geometry::PRISM)
         {
            gf_rst_map_temp = gf_rst_map[2];
         }
         else if (gt == Geometry::PYRAMID)
         {
            gf_rst_map_temp = gf_rst_map[3];
         }

         int local_elem = split_element_index[elem];
         IntegrationPoint ip;
         Vector mfem_ref(gsl_mfem_ref.GetData()+index*dim, dim);
         ip.Set2(mfem_ref.GetData());
         if (dim == 3) { ip.z = mfem_ref(2); }
         gf_rst_map_temp->GetVectorValue(local_elem, ip, mfem_ref);
      }
   }
}

void FindPointsGSLIB::Interpolate(const GridFunction &field_in,
                                  Vector &field_out)
{
   const int  gf_order   = field_in.FESpace()->GetFE(0)->GetOrder(),
              mesh_order = mesh->GetNodalFESpace()->GetFE(0)->GetOrder();

   const FiniteElementCollection *fec_in =  field_in.FESpace()->FEColl();
   const H1_FECollection *fec_h1 = dynamic_cast<const H1_FECollection *>(fec_in);
   const L2_FECollection *fec_l2 = dynamic_cast<const L2_FECollection *>(fec_in);

   if (fec_h1 && gf_order == mesh_order &&
       fec_h1->GetBasisType() == BasisType::GaussLobatto &&
       !field_in.FESpace()->IsVariableOrder())
   {
      InterpolateH1(field_in, field_out);
      return;
   }
   else
   {
      InterpolateGeneral(field_in, field_out);
      if (!fec_l2 || avgtype == AvgType::NONE) { return; }
   }

   // For points on element borders, project the L2 GridFunction to H1 and
   // re-interpolate.
   if (fec_l2)
   {
      Array<int> indl2;
      for (int i = 0; i < points_cnt; i++)
      {
         if (gsl_code[i] == 1) { indl2.Append(i); }
      }
      int borderPts = indl2.Size();
#ifdef MFEM_USE_MPI
      MPI_Allreduce(MPI_IN_PLACE, &borderPts, 1, MPI_INT, MPI_SUM, gsl_comm->c);
#endif
      if (borderPts == 0) { return; } // no points on element borders

      Vector field_out_l2(field_out.Size());
      VectorGridFunctionCoefficient field_in_dg(&field_in);
      int gf_order_h1 = std::max(gf_order, 1); // H1 should be at least order 1
      H1_FECollection fec(gf_order_h1, dim);
      const int ncomp = field_in.FESpace()->GetVDim();
      FiniteElementSpace fes(mesh, &fec, ncomp);
      GridFunction field_in_h1(&fes);

      if (avgtype == AvgType::ARITHMETIC)
      {
         field_in_h1.ProjectDiscCoefficient(field_in_dg, GridFunction::ARITHMETIC);
      }
      else if (avgtype == AvgType::HARMONIC)
      {
         field_in_h1.ProjectDiscCoefficient(field_in_dg, GridFunction::HARMONIC);
      }
      else
      {
         MFEM_ABORT("Invalid averaging type.");
      }

      if (gf_order_h1 == mesh_order) // basis is GaussLobatto by default
      {
         InterpolateH1(field_in_h1, field_out_l2);
      }
      else
      {
         InterpolateGeneral(field_in_h1, field_out_l2);
      }

      // Copy interpolated values for the points on element border
      for (int j = 0; j < ncomp; j++)
      {
         for (int i = 0; i < indl2.Size(); i++)
         {
            int idx = field_in.FESpace()->GetOrdering() == Ordering::byNODES ?
                      indl2[i] + j*points_cnt:
                      indl2[i]*ncomp + j;
            field_out(idx) = field_out_l2(idx);
         }
      }
   }
}

void FindPointsGSLIB::InterpolateH1(const GridFunction &field_in,
                                    Vector &field_out)
{
   FiniteElementSpace ind_fes(mesh, field_in.FESpace()->FEColl());
   GridFunction field_in_scalar(&ind_fes);
   Vector node_vals;

   const int ncomp      = field_in.FESpace()->GetVDim(),
             points_fld = field_in.Size() / ncomp,
             points_cnt = gsl_code.Size();

   field_out.SetSize(points_cnt*ncomp);
   field_out = default_interp_value;

   for (int i = 0; i < ncomp; i++)
   {
      const int dataptrin  = i*points_fld,
                dataptrout = i*points_cnt;
      if (field_in.FESpace()->GetOrdering() == Ordering::byNODES)
      {
         field_in_scalar.NewDataAndSize(field_in.GetData()+dataptrin, points_fld);
      }
      else
      {
         for (int j = 0; j < points_fld; j++)
         {
            field_in_scalar(j) = field_in(i + j*ncomp);
         }
      }
      GetNodalValues(&field_in_scalar, node_vals);

      if (dim==2)
      {
         findpts_eval_2(field_out.GetData()+dataptrout, sizeof(double),
                        gsl_code.GetData(),       sizeof(unsigned int),
                        gsl_proc.GetData(),    sizeof(unsigned int),
                        gsl_elem.GetData(),    sizeof(unsigned int),
                        gsl_ref.GetData(),     sizeof(double) * dim,
                        points_cnt, node_vals.GetData(), fdata2D);
      }
      else
      {
         findpts_eval_3(field_out.GetData()+dataptrout, sizeof(double),
                        gsl_code.GetData(),       sizeof(unsigned int),
                        gsl_proc.GetData(),    sizeof(unsigned int),
                        gsl_elem.GetData(),    sizeof(unsigned int),
                        gsl_ref.GetData(),     sizeof(double) * dim,
                        points_cnt, node_vals.GetData(), fdata3D);
      }
   }
   if (field_in.FESpace()->GetOrdering() == Ordering::byVDIM)
   {
      Vector field_out_temp = field_out;
      for (int i = 0; i < ncomp; i++)
      {
         for (int j = 0; j < points_cnt; j++)
         {
            field_out(i + j*ncomp) = field_out_temp(j + i*points_cnt);
         }
      }
   }
}

void FindPointsGSLIB::InterpolateGeneral(const GridFunction &field_in,
                                         Vector &field_out)
{
   int ncomp   = field_in.VectorDim(),
       nptorig = points_cnt,
       npt     = points_cnt;

   field_out.SetSize(points_cnt*ncomp);
   field_out = default_interp_value;

   if (gsl_comm->np == 1) // serial
   {
      for (int index = 0; index < npt; index++)
      {
         if (gsl_code[index] == 2) { continue; }
         IntegrationPoint ip;
         ip.Set2(gsl_mfem_ref.GetData()+index*dim);
         if (dim == 3) { ip.z = gsl_mfem_ref(index*dim + 2); }
         Vector localval(ncomp);
         field_in.GetVectorValue(gsl_mfem_elem[index], ip, localval);
         if (field_in.FESpace()->GetOrdering() == Ordering::byNODES)
<<<<<<< HEAD
         {
            for (int i = 0; i < ncomp; i++)
            {
               field_out(index + i*npt) = localval(i);
            }
         }
         else   //byVDIM
         {
            for (int i = 0; i < ncomp; i++)
            {
=======
         {
            for (int i = 0; i < ncomp; i++)
            {
               field_out(index + i*npt) = localval(i);
            }
         }
         else //byVDIM
         {
            for (int i = 0; i < ncomp; i++)
            {
>>>>>>> e6ba8646
               field_out(index*ncomp + i) = localval(i);
            }
         }
      }
   }
   else // parallel
   {
      // Determine number of points to be sent
      int nptsend = 0;
      for (int index = 0; index < npt; index++)
      {
         if (gsl_code[index] != 2) { nptsend +=1; }
      }

      // Pack data to send via crystal router
      struct gslib::array *outpt = new gslib::array;
      struct out_pt { double r[3], ival; uint index, el, proc; };
      struct out_pt *pt;
      array_init(struct out_pt, outpt, nptsend);
      outpt->n=nptsend;
      pt = (struct out_pt *)outpt->ptr;
      for (int index = 0; index < npt; index++)
      {
         if (gsl_code[index] == 2) { continue; }
         for (int d = 0; d < dim; ++d) { pt->r[d]= gsl_mfem_ref(index*dim + d); }
         pt->index = index;
         pt->proc  = gsl_proc[index];
         pt->el    = gsl_mfem_elem[index];
         ++pt;
      }

      // Transfer data to target MPI ranks
      sarray_transfer(struct out_pt, outpt, proc, 1, cr);

      if (ncomp == 1)
      {
         // Interpolate the grid function
         npt = outpt->n;
         pt = (struct out_pt *)outpt->ptr;
         for (int index = 0; index < npt; index++)
         {
            IntegrationPoint ip;
            ip.Set3(&pt->r[0]);
            pt->ival = field_in.GetValue(pt->el, ip, 1);
            ++pt;
         }

         // Transfer data back to source MPI rank
         sarray_transfer(struct out_pt, outpt, proc, 1, cr);
         npt = outpt->n;
         pt = (struct out_pt *)outpt->ptr;
         for (int index = 0; index < npt; index++)
         {
            field_out(pt->index) = pt->ival;
            ++pt;
         }
         array_free(outpt);
         delete outpt;
      }
      else // ncomp > 1
      {
         // Interpolate data and store in a Vector
         npt = outpt->n;
         pt = (struct out_pt *)outpt->ptr;
         Vector vec_int_vals(npt*ncomp);
         for (int index = 0; index < npt; index++)
         {
            IntegrationPoint ip;
            ip.Set3(&pt->r[0]);
            Vector localval(vec_int_vals.GetData()+index*ncomp, ncomp);
            field_in.GetVectorValue(pt->el, ip, localval);
            ++pt;
         }

         // Save index and proc data in a struct
         struct gslib::array *savpt = new gslib::array;
         struct sav_pt { uint index, proc; };
         struct sav_pt *spt;
         array_init(struct sav_pt, savpt, npt);
         savpt->n=npt;
         spt = (struct sav_pt *)savpt->ptr;
         pt  = (struct out_pt *)outpt->ptr;
         for (int index = 0; index < npt; index++)
         {
            spt->index = pt->index;
            spt->proc  = pt->proc;
            ++pt; ++spt;
         }

         array_free(outpt);
         delete outpt;

         // Copy data from save struct to send struct and send component wise
         struct gslib::array *sendpt = new gslib::array;
         struct send_pt { double ival; uint index, proc; };
         struct send_pt *sdpt;
         for (int j = 0; j < ncomp; j++)
         {
            array_init(struct send_pt, sendpt, npt);
            sendpt->n=npt;
            spt  = (struct sav_pt *)savpt->ptr;
            sdpt = (struct send_pt *)sendpt->ptr;
            for (int index = 0; index < npt; index++)
            {
               sdpt->index = spt->index;
               sdpt->proc  = spt->proc;
               sdpt->ival  = vec_int_vals(j + index*ncomp);
               ++sdpt; ++spt;
            }

            sarray_transfer(struct send_pt, sendpt, proc, 1, cr);
            sdpt = (struct send_pt *)sendpt->ptr;
            for (int index = 0; index < static_cast<int>(sendpt->n); index++)
            {
               int idx = field_in.FESpace()->GetOrdering() == Ordering::byNODES ?
                         sdpt->index + j*nptorig :
                         sdpt->index*ncomp + j;
               field_out(idx) = sdpt->ival;
               ++sdpt;
            }
            array_free(sendpt);
         }
         array_free(savpt);
         delete sendpt;
         delete savpt;
      } // ncomp > 1
   } // parallel
}

void OversetFindPointsGSLIB::Setup(Mesh &m, const int meshid,
                                   GridFunction *gfmax,
                                   const double bb_t, const double newt_tol,
                                   const int npt_max)
{
   MFEM_VERIFY(m.GetNodes() != NULL, "Mesh nodes are required.");
   MFEM_VERIFY(!(m.GetNodes()->FESpace()->IsVariableOrder()),
               "Variable order mesh is not currently supported.");

   // FreeData if OversetFindPointsGSLIB::Setup has been called already
   if (setupflag) { FreeData(); }

   crystal_init(cr, gsl_comm);
   mesh = &m;
   dim  = mesh->Dimension();
   const FiniteElement *fe = mesh->GetNodalFESpace()->GetFE(0);
   unsigned dof1D = fe->GetOrder() + 1;

   SetupSplitMeshes();
   if (dim == 2)
   {
      if (ir_split[0]) { delete ir_split[0]; ir_split[0] = NULL; }
      ir_split[0] = new IntegrationRule(3*pow(dof1D, dim));
      SetupIntegrationRuleForSplitMesh(mesh_split[0], ir_split[0], fe->GetOrder());
   }
   else if (dim == 3)
   {
      if (ir_split[1]) { delete ir_split[1]; ir_split[1] = NULL; }
      ir_split[1] = new IntegrationRule(4*pow(dof1D, dim));
      SetupIntegrationRuleForSplitMesh(mesh_split[1], ir_split[1], fe->GetOrder());

      if (ir_split[2]) { delete ir_split[2]; ir_split[2] = NULL; }
      ir_split[2] = new IntegrationRule(3*pow(dof1D, dim));
      SetupIntegrationRuleForSplitMesh(mesh_split[2], ir_split[2], fe->GetOrder());

      if (ir_split[3]) { delete ir_split[3]; ir_split[3] = NULL; }
      ir_split[3] = new IntegrationRule(8*pow(dof1D, dim));
      SetupIntegrationRuleForSplitMesh(mesh_split[3], ir_split[3], fe->GetOrder());
   }

   GetNodalValues(mesh->GetNodes(), gsl_mesh);

   MFEM_ASSERT(meshid>=0, " The ID should be greater than or equal to 0.");

   const int pts_cnt = gsl_mesh.Size()/dim,
             NEtot = pts_cnt/(int)pow(dof1D, dim);

   distfint.SetSize(pts_cnt);
   if (!gfmax)
   {
      distfint = 0.;
   }
   else
   {
      GetNodalValues(gfmax, distfint);
   }
   u_meshid = (unsigned int)meshid;

   if (dim == 2)
   {
      unsigned nr[2] = { dof1D, dof1D };
      unsigned mr[2] = { 2*dof1D, 2*dof1D };
      double * const elx[2] = { &gsl_mesh(0), &gsl_mesh(pts_cnt) };
      fdata2D = findptsms_setup_2(gsl_comm, elx, nr, NEtot, mr, bb_t,
                                  pts_cnt, pts_cnt, npt_max, newt_tol,
                                  &u_meshid, &distfint(0));
   }
   else
   {
      unsigned nr[3] = { dof1D, dof1D, dof1D };
      unsigned mr[3] = { 2*dof1D, 2*dof1D, 2*dof1D };
      double * const elx[3] =
      { &gsl_mesh(0), &gsl_mesh(pts_cnt), &gsl_mesh(2*pts_cnt) };
      fdata3D = findptsms_setup_3(gsl_comm, elx, nr, NEtot, mr, bb_t,
                                  pts_cnt, pts_cnt, npt_max, newt_tol,
                                  &u_meshid, &distfint(0));
   }
   setupflag = true;
   overset   = true;
}

void OversetFindPointsGSLIB::FindPoints(const Vector &point_pos,
                                        Array<unsigned int> &point_id,
                                        int point_pos_ordering)
{
   MFEM_VERIFY(setupflag, "Use OversetFindPointsGSLIB::Setup before "
               "finding points.");
   MFEM_VERIFY(overset, " Please setup FindPoints for overlapping grids.");
   points_cnt = point_pos.Size() / dim;
   unsigned int match = 0; // Don't find points in the mesh if point_id = mesh_id

   gsl_code.SetSize(points_cnt);
   gsl_proc.SetSize(points_cnt);
   gsl_elem.SetSize(points_cnt);
   gsl_ref.SetSize(points_cnt * dim);
   gsl_dist.SetSize(points_cnt);

<<<<<<< HEAD
   const double *xv_base[dim];
   unsigned xv_stride[dim];
   for (int d = 0; d < dim; d++)
   {
      if (point_pos_ordering == Ordering::byNODES)
      {
         xv_base[d] = point_pos.GetData() + d*points_cnt;
         xv_stride[d] = sizeof(double);
      }
      else
      {
         xv_base[d] = point_pos.GetData() + d;
         xv_stride[d] = dim*sizeof(double);
      }
   }

   if (dim == 2)
   {
=======
   auto xvFill = [&](const double *xv_base[], unsigned xv_stride[], int dim)
   {
      for (int d = 0; d < dim; d++)
      {
         if (point_pos_ordering == Ordering::byNODES)
         {
            xv_base[d] = point_pos.GetData() + d*points_cnt;
            xv_stride[d] = sizeof(double);
         }
         else
         {
            xv_base[d] = point_pos.GetData() + d;
            xv_stride[d] = dim*sizeof(double);
         }
      }
   };
   if (dim == 2)
   {
      const double *xv_base[2];
      unsigned xv_stride[2];
      xvFill(xv_base, xv_stride, dim);
>>>>>>> e6ba8646
      findptsms_2(gsl_code.GetData(), sizeof(unsigned int),
                  gsl_proc.GetData(), sizeof(unsigned int),
                  gsl_elem.GetData(), sizeof(unsigned int),
                  gsl_ref.GetData(),  sizeof(double) * dim,
                  gsl_dist.GetData(), sizeof(double),
                  xv_base,            xv_stride,
                  point_id.GetData(), sizeof(unsigned int), &match,
                  points_cnt, fdata2D);
   }
   else  // dim == 3
   {
<<<<<<< HEAD
=======
      const double *xv_base[3];
      unsigned xv_stride[3];
      xvFill(xv_base, xv_stride, dim);
>>>>>>> e6ba8646
      findptsms_3(gsl_code.GetData(), sizeof(unsigned int),
                  gsl_proc.GetData(), sizeof(unsigned int),
                  gsl_elem.GetData(), sizeof(unsigned int),
                  gsl_ref.GetData(),  sizeof(double) * dim,
                  gsl_dist.GetData(), sizeof(double),
                  xv_base,            xv_stride,
                  point_id.GetData(), sizeof(unsigned int), &match,
                  points_cnt, fdata3D);
   }

   // Set the element number and reference position to 0 for points not found
   for (int i = 0; i < points_cnt; i++)
   {
      if (gsl_code[i] == 2)
      {
         gsl_elem[i] = 0;
         for (int d = 0; d < dim; d++) { gsl_ref(i*dim + d) = -1.; }
      }
   }

   // Map element number for simplices, and ref_pos from [-1,1] to [0,1] for both
   // simplices and quads.
   MapRefPosAndElemIndices();
}

void OversetFindPointsGSLIB::Interpolate(const Vector &point_pos,
                                         Array<unsigned int> &point_id,
                                         const GridFunction &field_in,
                                         Vector &field_out,
                                         int point_pos_ordering)
{
   FindPoints(point_pos, point_id, point_pos_ordering);
   Interpolate(field_in, field_out);
}


} // namespace mfem

#endif // MFEM_USE_GSLIB<|MERGE_RESOLUTION|>--- conflicted
+++ resolved
@@ -168,12 +168,8 @@
    setupflag = true;
 }
 
-<<<<<<< HEAD
-void FindPointsGSLIB::FindPoints(const Vector &point_pos, int ordering)
-=======
 void FindPointsGSLIB::FindPoints(const Vector &point_pos,
                                  int point_pos_ordering)
->>>>>>> e6ba8646
 {
    MFEM_VERIFY(setupflag, "Use FindPointsGSLIB::Setup before finding points.");
    points_cnt = point_pos.Size() / dim;
@@ -183,26 +179,6 @@
    gsl_ref.SetSize(points_cnt * dim);
    gsl_dist.SetSize(points_cnt);
 
-<<<<<<< HEAD
-   const double *xv_base[dim];
-   unsigned xv_stride[dim];
-   for (int d = 0; d < dim; d++)
-   {
-      if (ordering == Ordering::byNODES)
-      {
-         xv_base[d] = point_pos.GetData() + d*points_cnt;
-         xv_stride[d] = sizeof(double);
-      }
-      else
-      {
-         xv_base[d] = point_pos.GetData() + d;
-         xv_stride[d] = dim*sizeof(double);
-      }
-   }
-
-   if (dim == 2)
-   {
-=======
    auto xvFill = [&](const double *xv_base[], unsigned xv_stride[], int dim)
    {
       for (int d = 0; d < dim; d++)
@@ -224,7 +200,6 @@
       const double *xv_base[2];
       unsigned xv_stride[2];
       xvFill(xv_base, xv_stride, dim);
->>>>>>> e6ba8646
       findpts_2(gsl_code.GetData(), sizeof(unsigned int),
                 gsl_proc.GetData(), sizeof(unsigned int),
                 gsl_elem.GetData(), sizeof(unsigned int),
@@ -234,12 +209,9 @@
    }
    else  // dim == 3
    {
-<<<<<<< HEAD
-=======
       const double *xv_base[3];
       unsigned xv_stride[3];
       xvFill(xv_base, xv_stride, dim);
->>>>>>> e6ba8646
       findpts_3(gsl_code.GetData(), sizeof(unsigned int),
                 gsl_proc.GetData(), sizeof(unsigned int),
                 gsl_elem.GetData(), sizeof(unsigned int),
@@ -264,22 +236,14 @@
 }
 
 void FindPointsGSLIB::FindPoints(Mesh &m, const Vector &point_pos,
-<<<<<<< HEAD
-                                 int ordering, const double bb_t,
-=======
                                  int point_pos_ordering, const double bb_t,
->>>>>>> e6ba8646
                                  const double newt_tol, const int npt_max)
 {
    if (!setupflag || (mesh != &m) )
    {
       Setup(m, bb_t, newt_tol, npt_max);
    }
-<<<<<<< HEAD
-   FindPoints(point_pos, ordering);
-=======
    FindPoints(point_pos, point_pos_ordering);
->>>>>>> e6ba8646
 }
 
 void FindPointsGSLIB::Interpolate(const Vector &point_pos,
@@ -1000,29 +964,16 @@
          Vector localval(ncomp);
          field_in.GetVectorValue(gsl_mfem_elem[index], ip, localval);
          if (field_in.FESpace()->GetOrdering() == Ordering::byNODES)
-<<<<<<< HEAD
          {
             for (int i = 0; i < ncomp; i++)
             {
                field_out(index + i*npt) = localval(i);
             }
          }
-         else   //byVDIM
+         else //byVDIM
          {
             for (int i = 0; i < ncomp; i++)
             {
-=======
-         {
-            for (int i = 0; i < ncomp; i++)
-            {
-               field_out(index + i*npt) = localval(i);
-            }
-         }
-         else //byVDIM
-         {
-            for (int i = 0; i < ncomp; i++)
-            {
->>>>>>> e6ba8646
                field_out(index*ncomp + i) = localval(i);
             }
          }
@@ -1249,26 +1200,6 @@
    gsl_ref.SetSize(points_cnt * dim);
    gsl_dist.SetSize(points_cnt);
 
-<<<<<<< HEAD
-   const double *xv_base[dim];
-   unsigned xv_stride[dim];
-   for (int d = 0; d < dim; d++)
-   {
-      if (point_pos_ordering == Ordering::byNODES)
-      {
-         xv_base[d] = point_pos.GetData() + d*points_cnt;
-         xv_stride[d] = sizeof(double);
-      }
-      else
-      {
-         xv_base[d] = point_pos.GetData() + d;
-         xv_stride[d] = dim*sizeof(double);
-      }
-   }
-
-   if (dim == 2)
-   {
-=======
    auto xvFill = [&](const double *xv_base[], unsigned xv_stride[], int dim)
    {
       for (int d = 0; d < dim; d++)
@@ -1290,7 +1221,6 @@
       const double *xv_base[2];
       unsigned xv_stride[2];
       xvFill(xv_base, xv_stride, dim);
->>>>>>> e6ba8646
       findptsms_2(gsl_code.GetData(), sizeof(unsigned int),
                   gsl_proc.GetData(), sizeof(unsigned int),
                   gsl_elem.GetData(), sizeof(unsigned int),
@@ -1302,12 +1232,9 @@
    }
    else  // dim == 3
    {
-<<<<<<< HEAD
-=======
       const double *xv_base[3];
       unsigned xv_stride[3];
       xvFill(xv_base, xv_stride, dim);
->>>>>>> e6ba8646
       findptsms_3(gsl_code.GetData(), sizeof(unsigned int),
                   gsl_proc.GetData(), sizeof(unsigned int),
                   gsl_elem.GetData(), sizeof(unsigned int),
