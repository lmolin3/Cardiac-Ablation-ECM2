--- conflicted
+++ resolved
@@ -195,20 +195,42 @@
    });
 }
 
-<<<<<<< HEAD
 void ElementRestriction::MultLeftInverse(const Vector& x, Vector& y) const
-=======
-void ElementRestriction::BooleanMask(Vector& y) const
->>>>>>> b9a40daf
 {
    // Assumes all elements have the same number of dofs
    const int nd = dof;
    const int vd = vdim;
    const bool t = byvdim;
-<<<<<<< HEAD
    auto d_offsets = offsets.Read();
    auto d_indices = indices.Read();
-=======
+   auto d_x = Reshape(x.Read(), nd, vd, ne);
+   auto d_y = Reshape(y.Write(), t?vd:ndofs, t?ndofs:vd);
+   MFEM_FORALL(i, ndofs,
+   {
+      // const int offset = d_offsets[i];
+      const int nextOffset = d_offsets[i + 1];
+      for (int c = 0; c < vd; ++c)
+      {
+         double dofValue = 0;
+         // for (int j = offset; j < nextOffset; ++j)
+         {
+            const int j = nextOffset - 1;
+            const int idx_j = (d_indices[j] >= 0) ? d_indices[j] : -1 - d_indices[j];
+            dofValue =
+               (d_indices[j] >= 0) ?
+               d_x(idx_j % nd, c, idx_j / nd) : -d_x(idx_j % nd, c, idx_j / nd);
+         }
+         d_y(t?c:i,t?i:c) = dofValue;
+      }
+   });
+}
+
+void ElementRestriction::BooleanMask(Vector& y) const
+{
+   // Assumes all elements have the same number of dofs
+   const int nd = dof;
+   const int vd = vdim;
+   const bool t = byvdim;
 
    Array<char> processed(vd * ndofs);
    processed = 0;
@@ -489,32 +511,10 @@
    const int nd = ndof;
    const int vd = vdim;
    const bool t = byvdim;
->>>>>>> b9a40daf
    auto d_x = Reshape(x.Read(), nd, vd, ne);
    auto d_y = Reshape(y.Write(), t?vd:ndofs, t?ndofs:vd);
    MFEM_FORALL(i, ndofs,
    {
-<<<<<<< HEAD
-      // const int offset = d_offsets[i];
-      const int nextOffset = d_offsets[i + 1];
-      for (int c = 0; c < vd; ++c)
-      {
-         double dofValue = 0;
-         // for (int j = offset; j < nextOffset; ++j)
-         {
-            const int j = nextOffset - 1;
-            const int idx_j = (d_indices[j] >= 0) ? d_indices[j] : -1 - d_indices[j];
-            dofValue =
-               (d_indices[j] >= 0) ?
-               d_x(idx_j % nd, c, idx_j / nd) : -d_x(idx_j % nd, c, idx_j / nd);
-         }
-         d_y(t?c:i,t?i:c) = dofValue;
-      }
-   });
-}
-
-/// Return the face degrees of freedom returned in Lexicographic order.
-=======
       const int idx = i;
       const int dof = idx % nd;
       const int e = idx / nd;
@@ -565,7 +565,6 @@
 }
 
 // Return the face degrees of freedom returned in Lexicographic order.
->>>>>>> b9a40daf
 void GetFaceDofs(const int dim, const int face_id,
                  const int dof1d, Array<int> &faceMap)
 {
