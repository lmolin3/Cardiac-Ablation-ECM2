--- conflicted
+++ resolved
@@ -822,17 +822,9 @@
    virtual DofTransformation *GetBdrElementDofs(int bel,
                                                 Array<int> &dofs) const;
 
-<<<<<<< HEAD
    /// Returns indices of degrees of freedom for NURBS patch index @a patch.
    void GetPatchDofs(int patch, Array<int> &dofs) const;
 
-   /** @brief Returns the indices of the degrees of freedom for the specified
-        face, including the DOFs for the edges and the vertices of the face. */
-   /** In variable order spaces, multiple variants of DOFs can be returned.
-       See @a GetEdgeDofs for more details.
-       @return Order of the selected variant, or -1 if there are no more
-       variants.*/
-=======
    /// @brief Returns the indices of the degrees of freedom for the specified
    /// face, including the DOFs for the edges and the vertices of the face.
    ///
@@ -843,7 +835,6 @@
    ///
    /// The returned indices are offsets into an @ref ldof vector. See also
    /// GetFaceVDofs().
->>>>>>> 1ee0e3b3
    virtual int GetFaceDofs(int face, Array<int> &dofs, int variant = 0) const;
 
    /// @brief Returns the indices of the degrees of freedom for the specified
@@ -997,9 +988,6 @@
    /// well on sets of @ref ldof "Local Dofs".
    static void AdjustVDofs(Array<int> &vdofs);
 
-<<<<<<< HEAD
-   /// Returns indexes of degrees of freedom in array @a vdofs for element @a i.
-=======
    /// @anchor getvdof @name Local Vector DoF Access Members
    /// These member functions produce arrays of local vector degree of freedom
    /// indices, see @ref ldof and @ref vdof. These indices can be used to
@@ -1019,7 +1007,6 @@
    /// with triangular faces.
    ///
    /// @note The returned object should NOT be deleted by the caller.
->>>>>>> 1ee0e3b3
    DofTransformation *GetElementVDofs(int i, Array<int> &vdofs) const;
 
    /// @brief Returns indices of degrees of freedom for @a i'th boundary
@@ -1037,18 +1024,14 @@
    /// @note The returned object should NOT be deleted by the caller.
    DofTransformation *GetBdrElementVDofs(int i, Array<int> &vdofs) const;
 
-<<<<<<< HEAD
    /// Returns indexes of degrees of freedom in @a vdofs for NURBS patch @a i.
    void GetPatchVDofs(int i, Array<int> &vdofs) const;
 
-   /// Returns indexes of degrees of freedom for i'th face element (2D and 3D).
-=======
    /// @brief Returns the indices of the degrees of freedom for the specified
    /// face, including the DOFs for the edges and the vertices of the face.
    ///
    /// The returned indices are offsets into an @ref ldof vector with @b vdim
    /// not necessarily equal to 1. See GetFaceDofs() for more information.
->>>>>>> 1ee0e3b3
    void GetFaceVDofs(int i, Array<int> &vdofs) const;
 
    /// @brief Returns the indices of the degrees of freedom for the specified
