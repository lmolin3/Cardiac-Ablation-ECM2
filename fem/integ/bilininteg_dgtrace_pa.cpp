--- conflicted
+++ resolved
@@ -126,20 +126,6 @@
    const MemoryType mt =
       (pa_mt == MemoryType::DEFAULT) ? Device::GetDeviceMemoryType() : pa_mt;
 
-<<<<<<< HEAD
-   nf = fes.GetNFbyType(type);
-   if (nf == 0)
-   {
-      return;
-   }
-   // Assumes tensor-product elements
-   Mesh *mesh = fes.GetMesh();
-   const FiniteElement &el = *fes.GetTypicalTraceElement();
-   const IntegrationRule *ir =
-      IntRule ? IntRule
-      : &GetRule(el.GetGeomType(), el.GetOrder(),
-                 *mesh->GetTypicalElementTransformation());
-=======
    // Assumes tensor-product elements
    Mesh *mesh = fes.GetMesh();
    const FiniteElement &el = *fes.GetTypicalTraceElement();
@@ -152,8 +138,6 @@
    FaceQuadratureSpace qs(*mesh, *ir, type);
    nf = qs.GetNumFaces();
    if (nf==0) { return; }
-
->>>>>>> 2139999a
    const int symmDims = 4;
    nq = ir->GetNPoints();
    dim = mesh->Dimension();
