--- conflicted
+++ resolved
@@ -135,7 +135,7 @@
       GridFunction x(&fespace);
       FunctionCoefficient uex(uexact);
       x = 0.0;
-      x.ProjectBdrCoefficient(uex,ess_bdr);
+      x.ProjectBdrCoefficient(uex, ess_bdr);
 
       OperatorPtr A;
       Vector B, X;
@@ -166,13 +166,8 @@
 {
    int rank;
    MPI_Comm_rank(MPI_COMM_WORLD, &rank);
-<<<<<<< HEAD
    const int ne = 8;
-   for (int dim = 1; dim <= 3; ++dim)
-=======
-   const int ne = 2;
    for (int dim = 1; dim < 4; ++dim)
->>>>>>> 553dc310
    {
       Mesh mesh;
       if (dim == 1)
@@ -215,7 +210,7 @@
       ParGridFunction x(&fespace);
       FunctionCoefficient uex(uexact);
       x = 0.0;
-      x.ProjectBdrCoefficient(uex,ess_bdr);
+      x.ProjectBdrCoefficient(uex, ess_bdr);
 
       OperatorPtr A;
       Vector B, X;
@@ -260,11 +255,26 @@
          superlu.SetOperator(SA);
          superlu.Mult(B, X);
 
-<<<<<<< HEAD
          Vector Y(X.Size());
          A->Mult(X, Y);
          Y -= B;
          REQUIRE(Y.Norml2() < 1.e-12);
+
+         // SuperLUSolver requires constant number of RHS across solves
+         SuperLURowLocMatrix SA2(*A.As<HypreParMatrix>());
+         SuperLUSolver superlu2(MPI_COMM_WORLD);
+         superlu2.SetPrintStatistics(false);
+         superlu2.SetSymmetricPattern(false);
+         superlu2.SetColumnPermutation(superlu::METIS_AT_PLUS_A);
+         superlu2.SetOperator(SA2);
+         superlu2.ArrayMult(BB, XX);
+
+         for (int i = 0; i < XX.Size(); i++)
+         {
+            A->Mult(*XX[i], Y);
+            Y -= *BB[i];
+            REQUIRE(Y.Norml2() < 1.e-12);
+         }
 
          a.RecoverFEMSolution(X, b, x);
          VectorFunctionCoefficient grad(dim, gradexact);
@@ -284,25 +294,12 @@
          strumpack.SetOperator(SA);
          strumpack.Mult(B, X);
 
-=======
->>>>>>> 553dc310
          Vector Y(X.Size());
          A->Mult(X, Y);
          Y -= B;
          REQUIRE(Y.Norml2() < 1.e-12);
 
-<<<<<<< HEAD
          strumpack.ArrayMult(BB, XX);
-=======
-         // SuperLUSolver requires constant number of RHS across solves
-         SuperLURowLocMatrix SA2(*A.As<HypreParMatrix>());
-         SuperLUSolver superlu2(MPI_COMM_WORLD);
-         superlu2.SetPrintStatistics(false);
-         superlu2.SetSymmetricPattern(false);
-         superlu2.SetColumnPermutation(superlu::METIS_AT_PLUS_A);
-         superlu2.SetOperator(SA2);
-         superlu2.ArrayMult(BB, XX);
->>>>>>> 553dc310
 
          for (int i = 0; i < XX.Size(); i++)
          {
@@ -312,8 +309,8 @@
          }
 
          a.RecoverFEMSolution(X, b, x);
-         VectorFunctionCoefficient grad(dim,gradexact);
-         double error = x.ComputeH1Error(&uex,&grad);
+         VectorFunctionCoefficient grad(dim, gradexact);
+         double error = x.ComputeH1Error(&uex, &grad);
          REQUIRE(error < 1.e-12);
       }
 #endif
