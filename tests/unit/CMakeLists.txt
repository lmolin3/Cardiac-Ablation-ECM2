# Copyright (c) 2010-2025, Lawrence Livermore National Security, LLC. Produced
# at the Lawrence Livermore National Laboratory. All Rights reserved. See files
# LICENSE and NOTICE for details. LLNL-CODE-806117.
#
# This file is part of the MFEM library. For more information and source code
# availability visit https://mfem.org.
#
# MFEM is free software; you can redistribute it and/or modify it under the
# terms of the BSD-3 license. We welcome feedback and contributions, see file
# CONTRIBUTING.md for details.

project(mfem-unit-tests NONE)

# Include the source directory for the unit tests - catch.hpp is there.
include_directories(BEFORE ${CMAKE_CURRENT_SOURCE_DIR})

# The following list can be updated using (in bash):
#    for d in dfem general linalg mesh fem enzyme; do ls -1 $d/*.cpp; done
set(UNIT_TESTS_SRCS
  dfem/test_diffusion.cpp
  dfem/test_divergence.cpp
  dfem/test_mass.cpp
  dfem/test_lvector_interface.cpp
  general/test_array.cpp
  general/test_scan.cpp
  general/test_arrays_by_name.cpp
  general/test_error.cpp
  general/test_mem.cpp
  general/test_reduction.cpp
  general/test_text.cpp
  general/test_umpire_mem.cpp
  general/test_zlib.cpp
  linalg/test_cg_indefinite.cpp
  linalg/test_chebyshev.cpp
  linalg/test_complex_dense_matrix.cpp
  linalg/test_complex_operator.cpp
  linalg/test_constrainedsolver.cpp
  linalg/test_direct_solvers.cpp
  linalg/test_hypre_ilu.cpp
  linalg/test_hypre_prec.cpp
  linalg/test_hypre_vector.cpp
  linalg/test_ilu.cpp
  linalg/test_matrix_block.cpp
  linalg/test_matrix_dense.cpp
  linalg/test_matrix_hypre.cpp
  linalg/test_matrix_rectangular.cpp
  linalg/test_matrix_sparse.cpp
  linalg/test_matrix_square.cpp
  linalg/test_mma.cpp
  linalg/test_ode.cpp
  linalg/test_ode2.cpp
  linalg/test_operator.cpp
  linalg/test_vector.cpp
  mesh/mesh_test_utils.cpp
  mesh/test_exodus_reader.cpp
  mesh/test_exodus_writer.cpp
  mesh/test_face_orientations.cpp
  mesh/test_fms.cpp
  mesh/test_geometric_factors.cpp
  mesh/test_mesh.cpp
  mesh/test_ncmesh.cpp
  mesh/test_nurbs.cpp
  mesh/test_periodic_mesh.cpp
  mesh/test_pmesh.cpp
  mesh/test_psubmesh.cpp
  mesh/test_submesh.cpp
  mesh/test_vtu.cpp
<<<<<<< HEAD
  mesh/test_nurbs.cpp
  mesh/test_exodus_writer.cpp
  fem/make_permuted_mesh.cpp
=======
>>>>>>> 68aa9af7
  fem/test_1d_bilininteg.cpp
  fem/test_2d_bilininteg.cpp
  fem/test_3d_bilininteg.cpp
  fem/test_assemblediagonalpa.cpp
  fem/test_assembly_levels.cpp
  fem/test_bilinearform.cpp
  fem/test_block_operators.cpp
  fem/test_blocknonlinearform.cpp
  fem/test_build_dof_to_arrays.cpp
  fem/test_calccurlshape.cpp
  fem/test_calcdivshape.cpp
  fem/test_calcdshape.cpp
  fem/test_calcshape.cpp
  fem/test_calcvshape.cpp
  fem/test_coefficient.cpp
  fem/test_col_lag_der.cpp
  fem/test_datacollection.cpp
  fem/test_derefine.cpp
  fem/test_dgmassinv.cpp
  fem/test_doftrans.cpp
  fem/test_domain_int.cpp
  fem/test_eigs.cpp
  fem/test_estimator.cpp
  fem/test_fa_determinism.cpp
  fem/test_face_elem_trans.cpp
  fem/test_face_permutation.cpp
  fem/test_face_restriction.cpp
  fem/test_fe_compatibility.cpp
  fem/test_fe_fixed.cpp
  fem/test_fe_pos.cpp
  fem/test_fe_symmetry.cpp
  fem/test_fe.cpp
  fem/test_get_value.cpp
  fem/test_getderivative.cpp
  fem/test_getgradient.cpp
  fem/test_getgradients.cpp
  fem/test_gslib.cpp
  fem/test_hp_transfer.cpp
  fem/test_intrules.cpp
  fem/test_intruletypes.cpp
  fem/test_inversetransform.cpp
  fem/test_lexicographic_ordering.cpp
  fem/test_lin_interp.cpp
  fem/test_linear_fes.cpp
  fem/test_linearform_ext.cpp
  fem/test_lor_batched.cpp
<<<<<<< HEAD
  fem/test_lor_dg.cpp
=======
  fem/test_lor.cpp
>>>>>>> 68aa9af7
  fem/test_nonlinearform.cpp
  fem/test_operatorjacobismoother.cpp
  fem/test_oscillation.cpp
  fem/test_pa_coeff.cpp
  fem/test_pa_grad.cpp
  fem/test_pa_idinterp.cpp
  fem/test_pa_kernels.cpp
  fem/test_pgridfunc_save_serial.cpp
  fem/test_poly1d.cpp
  fem/test_project_bdr_par.cpp
  fem/test_project_bdr.cpp
  fem/test_quadf_coef.cpp
  fem/test_quadinterpolator.cpp
  fem/test_quadraturefunc.cpp
  fem/test_r1d_bilininteg.cpp
  fem/test_r2d_bilininteg.cpp
  fem/test_sparse_matrix.cpp
  fem/test_sum_bilin.cpp
  fem/test_surf_blf.cpp
  fem/test_tet_reorder.cpp
  fem/test_transfer.cpp
  fem/test_var_order.cpp
  fem/test_white_noise.cpp
  enzyme/compatibility.cpp
  # The following are tested separately (keep the comment as a reminder).
  # This list can be updated using (in bash):
  #    for d in miniapps ceed; do ls -1 $d/*.cpp; done
  # miniapps/test_debug_device.cpp
  # miniapps/test_sedov.cpp
  # miniapps/test_tmop_pa.cpp
  # ceed/test_ceed.cpp
  # ceed/test_ceed_main.cpp
)

#-----------------------------------------------------------
# SERIAL CPU TESTS: unit_tests
#-----------------------------------------------------------
if (MFEM_USE_CUDA)
    set_property(SOURCE unit_test_main.cpp ${UNIT_TESTS_SRCS}
                PROPERTY LANGUAGE CUDA)
endif()
if (MFEM_USE_HIP)
    set_property(SOURCE unit_test_main.cpp ${UNIT_TESTS_SRCS}
               PROPERTY HIP_SOURCE_PROPERTY_FORMAT TRUE)
endif()

# All serial non-device unit tests are built into a single executable,
# 'unit_tests'.
mfem_add_executable(unit_tests unit_test_main.cpp ${UNIT_TESTS_SRCS})
target_link_libraries(unit_tests mfem)
add_dependencies(${MFEM_ALL_TESTS_TARGET_NAME} unit_tests)
# Unit tests need the ../../data directory.
add_dependencies(unit_tests copy_data)
# ParSubMesh tests need meshes in ../../miniapps/multidomain
add_dependencies(unit_tests copy_miniapps_multidomain_data)
# NURBS tests need meshes in ../../miniapps/nurbs
add_dependencies(unit_tests copy_miniapps_nurbs_data)

# Copy data to the build directory.
add_custom_command(TARGET unit_tests POST_BUILD
COMMAND ${CMAKE_COMMAND} -E copy_directory
        ${CMAKE_CURRENT_SOURCE_DIR}/data data
        COMMENT "Copying the unit tests data directory ...")

# Create a test called 'unit_tests' that runs the 'unit_tests' executable.
# The unit tests can be built and run separately from the rest of the tests:
#   make unit_tests
#   ctest -R unit_tests [-V]
if (MFEM_USE_DOUBLE) # otherwise returns MFEM_SKIP_RETURN_VALUE
    add_test(NAME unit_tests COMMAND unit_tests)
endif()

#-----------------------------------------------------------
# SERIAL CUDA TESTS: gpu_unit_tests
#-----------------------------------------------------------
# Create CUDA executable and test
if (MFEM_USE_CUDA)
    # gpu_unit_tests
    set(GPU_UNIT_TESTS_SRCS gpu_unit_test_main.cpp)
    set_property(SOURCE ${GPU_UNIT_TESTS_SRCS} PROPERTY LANGUAGE CUDA)
    mfem_add_executable(gpu_unit_tests ${GPU_UNIT_TESTS_SRCS} ${UNIT_TESTS_SRCS})
    target_link_libraries(gpu_unit_tests mfem)
    add_dependencies(gpu_unit_tests copy_data)
    add_dependencies(${MFEM_ALL_TESTS_TARGET_NAME} gpu_unit_tests)
    if (MFEM_USE_DOUBLE) # otherwise returns MFEM_SKIP_RETURN_VALUE
        add_test(NAME gpu_unit_tests COMMAND gpu_unit_tests)
    endif()
endif()

#-----------------------------------------------------------
# SERIAL HIP TESTS: gpu_unit_tests
#-----------------------------------------------------------
# Create HIP 'gpu_unit_tests' executable and test
if (MFEM_USE_HIP)
    # gpu_unit_tests
    set(GPU_UNIT_TESTS_SRCS gpu_unit_test_main.cpp)
    mfem_add_executable(gpu_unit_tests ${GPU_UNIT_TESTS_SRCS} ${UNIT_TESTS_SRCS})
    target_link_libraries(gpu_unit_tests mfem)
    add_dependencies(gpu_unit_tests copy_data)
    add_dependencies(${MFEM_ALL_TESTS_TARGET_NAME} gpu_unit_tests)
    if (MFEM_USE_DOUBLE) # otherwise returns MFEM_SKIP_RETURN_VALUE
        add_test(NAME gpu_unit_tests COMMAND gpu_unit_tests)
    endif()
endif()

#-----------------------------------------------------------
# SERIAL SEDOV + TMOP TESTS:
#   sedov_tests_{cpu,debug,gpu,gpu_uvm}
#   tmop_pa_tests_{cpu,debug,gpu}
#-----------------------------------------------------------
# Function to add one device serial test from the tests/unit/miniapp directory.
# All device unit tests are built into a separate executable, in order to be
# able to change the device.
function(add_serial_miniapp_test name test_uvm)
    string(TOUPPER ${name} NAME)

    set(${NAME}_TESTS_SRCS miniapps/test_${name}.cpp)
    if (MFEM_USE_CUDA)
        set_property(SOURCE ${${NAME}_TESTS_SRCS} PROPERTY LANGUAGE CUDA)
    endif(MFEM_USE_CUDA)

    mfem_add_executable(${name}_tests_cpu ${${NAME}_TESTS_SRCS})
    target_compile_definitions(${name}_tests_cpu PUBLIC MFEM_${NAME}_DEVICE="cpu")
    target_link_libraries(${name}_tests_cpu mfem)
    add_dependencies(${MFEM_ALL_TESTS_TARGET_NAME} ${name}_tests_cpu)
    if (MFEM_USE_DOUBLE) # otherwise returns MFEM_SKIP_RETURN_VALUE
        add_test(NAME ${name}_tests_cpu COMMAND ${name}_tests_cpu)
    endif()

    mfem_add_executable(${name}_tests_debug ${${NAME}_TESTS_SRCS})
    target_compile_definitions(${name}_tests_debug PUBLIC MFEM_${NAME}_DEVICE="debug")
    target_link_libraries(${name}_tests_debug mfem)
    add_dependencies(${MFEM_ALL_TESTS_TARGET_NAME} ${name}_tests_debug)
    if (MFEM_USE_DOUBLE) # otherwise returns MFEM_SKIP_RETURN_VALUE
        add_test(NAME ${name}_tests_debug COMMAND ${name}_tests_debug)
    endif()

    if (MFEM_USE_CUDA OR MFEM_USE_HIP)
        mfem_add_executable(${name}_tests_gpu ${${NAME}_TESTS_SRCS})
        target_compile_definitions(${name}_tests_gpu PUBLIC MFEM_${NAME}_DEVICE="gpu")
        target_link_libraries(${name}_tests_gpu mfem)
        add_dependencies(${MFEM_ALL_TESTS_TARGET_NAME} ${name}_tests_gpu)
        if (MFEM_USE_DOUBLE) # otherwise returns MFEM_SKIP_RETURN_VALUE
            add_test(NAME ${name}_tests_gpu COMMAND ${name}_tests_gpu)
        endif()

        if (test_uvm)
            mfem_add_executable(${name}_tests_gpu_uvm ${${NAME}_TESTS_SRCS})
            target_compile_definitions(${name}_tests_gpu_uvm PUBLIC
               MFEM_${NAME}_DEVICE="gpu:uvm")
            target_link_libraries(${name}_tests_gpu_uvm mfem)
            add_dependencies(${MFEM_ALL_TESTS_TARGET_NAME}
               ${name}_tests_gpu_uvm)
            if (MFEM_USE_DOUBLE) # otherwise returns MFEM_SKIP_RETURN_VALUE
                add_test(NAME ${name}_tests_gpu_uvm COMMAND ${name}_tests_gpu_uvm)
            endif()
        endif()
    endif()
endfunction(add_serial_miniapp_test)

add_serial_miniapp_test(sedov ON)  # UVM ON
add_serial_miniapp_test(tmop_pa OFF)  # UVM OFF
# TMOP tests need meshes in ../../miniapps/meshing
add_dependencies(tmop_pa_tests_cpu copy_miniapps_meshing_data)

#-----------------------------------------------------------
# SERIAL CEED TESTS:
#   ceed_tests, ceed_tests_cuda_{ref,shared,gen}
#-----------------------------------------------------------
# Add 'ceed_tests' executable and test; add extra tests 'ceed_test_*'
if (MFEM_USE_CEED)
    set(CEED_TESTS_SRCS
      ceed/test_ceed.cpp
      ceed/test_ceed_main.cpp)
    if (MFEM_USE_CUDA)
        set_property(SOURCE ${CEED_TESTS_SRCS} PROPERTY LANGUAGE CUDA)
    endif(MFEM_USE_CUDA)
    mfem_add_executable(ceed_tests ${CEED_TESTS_SRCS})
    target_link_libraries(ceed_tests mfem)
    add_dependencies(${MFEM_ALL_TESTS_TARGET_NAME} ceed_tests)
    # Add CEED tests
    add_test(NAME ceed_tests COMMAND ceed_tests)
    if (MFEM_USE_CUDA)
        add_test(NAME ceed_tests_cuda_ref
               COMMAND ceed_tests --device ceed-cuda:/gpu/cuda/ref)
        add_test(NAME ceed_tests_cuda_shared
               COMMAND ceed_tests --device ceed-cuda:/gpu/cuda/shared)
        add_test(NAME ceed_tests_cuda_gen
               COMMAND ceed_tests --device ceed-cuda:/gpu/cuda/gen)
    endif()
endif()

#-----------------------------------------------------------
# PARALLEL CPU AND CUDA TESTS: {p,pc}unit_tests and pgpu_unit_tests
#-----------------------------------------------------------
# Define executables and tests
if (MFEM_USE_MPI)
    # punit_tests
    if (MFEM_USE_CUDA)
        set_property(SOURCE punit_test_main.cpp PROPERTY LANGUAGE CUDA)
    endif()
    mfem_add_executable(punit_tests punit_test_main.cpp ${UNIT_TESTS_SRCS})
    target_link_libraries(punit_tests mfem)
    add_dependencies(${MFEM_ALL_TESTS_TARGET_NAME} punit_tests)
    foreach(np 1 ${MFEM_MPI_NP})
        if (MFEM_USE_DOUBLE) # otherwise returns MFEM_SKIP_RETURN_VALUE
            add_test(NAME punit_tests_np=${np}
                  COMMAND ${MPIEXEC} ${MPIEXEC_NUMPROC_FLAG} ${np}
                  ${MPIEXEC_PREFLAGS} $<TARGET_FILE:punit_tests>
                  ${MPIEXEC_POSTFLAGS})
        endif()
    endforeach()
    if (MFEM_USE_CUDA)
        # pgpu_unit_tests
        set(PGPU_UNIT_TESTS_SRCS pgpu_unit_test_main.cpp)
        set_property(SOURCE ${PGPU_UNIT_TESTS_SRCS} PROPERTY LANGUAGE CUDA)
        mfem_add_executable(pgpu_unit_tests ${PGPU_UNIT_TESTS_SRCS} ${UNIT_TESTS_SRCS})
        add_dependencies(pgpu_unit_tests copy_data)
        target_link_libraries(pgpu_unit_tests mfem)
        add_dependencies(${MFEM_ALL_TESTS_TARGET_NAME} pgpu_unit_tests)
        foreach(np 1 ${MFEM_MPI_NP})
            if (MFEM_USE_DOUBLE) # otherwise returns MFEM_SKIP_RETURN_VALUE
                add_test(NAME pgpu_unit_tests_np=${np}
                      COMMAND ${MPIEXEC} ${MPIEXEC_NUMPROC_FLAG} ${np}
                      ${MPIEXEC_PREFLAGS} $<TARGET_FILE:pgpu_unit_tests>
                      ${MPIEXEC_POSTFLAGS})
            endif()
        endforeach()
    endif()
    if (MFEM_USE_HIP)
        # pgpu_unit_tests
        set(PGPU_UNIT_TESTS_SRCS pgpu_unit_test_main.cpp)
        mfem_add_executable(pgpu_unit_tests ${PGPU_UNIT_TESTS_SRCS} ${UNIT_TESTS_SRCS})
        add_dependencies(pgpu_unit_tests copy_data)
        target_link_libraries(pgpu_unit_tests mfem)
        add_dependencies(${MFEM_ALL_TESTS_TARGET_NAME} pgpu_unit_tests)
        foreach(np 1 ${MFEM_MPI_NP})
            if (MFEM_USE_DOUBLE) # otherwise returns MFEM_SKIP_RETURN_VALUE
                add_test(NAME pgpu_unit_tests_np=${np}
                      COMMAND ${MPIEXEC} ${MPIEXEC_NUMPROC_FLAG} ${np}
                      ${MPIEXEC_PREFLAGS} $<TARGET_FILE:pgpu_unit_tests>
                      ${MPIEXEC_POSTFLAGS})
            endif()
        endforeach()
    endif()
endif(MFEM_USE_MPI)

#-----------------------------------------------------------
# PARALLEL SEDOV + TMOP TESTS:
#   psedov_tests_{cpu,debug,gpu,gpu_uvm}
#   ptmop_pa_tests_{cpu,gpu}
#-----------------------------------------------------------
# Function to add one MPI executable for a test.
function(add_mpi_executable_test name dev)
    string(TOUPPER ${name} NAME)
    string(REPLACE "_" ":" DEV ${dev})
    mfem_add_executable(p${name}_tests_${dev} ${PAR_${NAME}_TESTS_SRCS})
    target_compile_definitions(p${name}_tests_${dev} PUBLIC MFEM_${NAME}_MPI=1)
    target_compile_definitions(p${name}_tests_${dev} PUBLIC MFEM_${NAME}_DEVICE="${DEV}")
    target_link_libraries(p${name}_tests_${dev} mfem)
    add_dependencies(${MFEM_ALL_TESTS_TARGET_NAME} p${name}_tests_${dev})
endfunction(add_mpi_executable_test)

# Function to add one test from the tests/unit/miniapp directory.
function(add_parallel_miniapp_test name HYPRE_MM)
    string(TOUPPER ${name} NAME)

    function(add_mpi_unit_test DEV NP)
        set(test_name p${name}_tests_${DEV})
        if (MFEM_USE_DOUBLE) # otherwise returns MFEM_SKIP_RETURN_VALUE
            add_test(NAME ${test_name}_np=${NP}
                COMMAND ${MPIEXEC} ${MPIEXEC_NUMPROC_FLAG} ${NP}
                ${MPIEXEC_PREFLAGS} $<TARGET_FILE:${test_name}>
                ${MPIEXEC_POSTFLAGS})
        endif()
    endfunction()

    set(PAR_${NAME}_TESTS_SRCS miniapps/test_${name}.cpp)
    if (MFEM_USE_CUDA)
        set_property(SOURCE ${PAR_${NAME}_TESTS_SRCS} PROPERTY LANGUAGE CUDA)
    endif()

    set(backends cpu)
    if (HYPRE_MM)
        # psedov_tests_debug_* will return MFEM_SKIP_RETURN_VALUE when all of
        # the following conditions are met:
        # * MFEM_SEDOV_MPI is defined (true here)
        # * MFEM_DEBUG is defined
        # * MFEM_SEDOV_DEVICE is "debug" (the case added here)
        # * HypreUsingGPU() is true; this is the same as: HYPRE_USING_GPU is
        #   defined and MFEM_HYPRE_VERSION < 23100 (if the version is >= 23100,
        #   the code will switch to HYPRE running on CPU).
        # We check these conditions here to skip the "debug" backend and avoid
        # the ctest failure.
        if (NOT ((${name} STREQUAL "sedov") AND MFEM_DEBUG AND
                 (HYPRE_USING_CUDA OR HYPRE_USING_HIP) AND
                 (${MFEM_HYPRE_VERSION} LESS "23100")))
            list(APPEND backends debug)
        endif()
    endif()
    if (MFEM_USE_CUDA OR MFEM_USE_HIP)
        list(APPEND backends gpu)
        if (HYPRE_MM)
            list(APPEND backends gpu_uvm)
        endif()
    endif()

    set(MPI_NPS 1 ${MFEM_MPI_NP})
    foreach(dev ${backends})
        add_mpi_executable_test(${name} ${dev})
        foreach(np ${MPI_NPS})
            add_mpi_unit_test(${dev} ${np})
        endforeach()
    endforeach()
endfunction(add_parallel_miniapp_test)

# Additional MPI unit tests
if (MFEM_USE_MPI)
    add_parallel_miniapp_test(sedov TRUE)
    add_parallel_miniapp_test(tmop_pa FALSE)
endif(MFEM_USE_MPI)

#-----------------------------------------------------------
# SERIAL DEBUG-DEVICE TESTS:
#   debug_device_tests
#-----------------------------------------------------------
set(DEBUG_DEVICE_SRCS miniapps/test_debug_device.cpp)
if (MFEM_USE_CUDA)
    set_property(SOURCE ${DEBUG_DEVICE_SRCS} PROPERTY LANGUAGE CUDA)
endif()
if (MFEM_USE_HIP)
    set_property(SOURCE ${DEBUG_DEVICE_SRCS}
                PROPERTY HIP_SOURCE_PROPERTY_FORMAT TRUE)
endif()
mfem_add_executable(debug_device_tests ${DEBUG_DEVICE_SRCS})
target_link_libraries(debug_device_tests mfem)
add_dependencies(${MFEM_ALL_TESTS_TARGET_NAME} debug_device_tests)
add_test(NAME debug_device_tests COMMAND debug_device_tests)<|MERGE_RESOLUTION|>--- conflicted
+++ resolved
@@ -65,12 +65,9 @@
   mesh/test_psubmesh.cpp
   mesh/test_submesh.cpp
   mesh/test_vtu.cpp
-<<<<<<< HEAD
   mesh/test_nurbs.cpp
   mesh/test_exodus_writer.cpp
   fem/make_permuted_mesh.cpp
-=======
->>>>>>> 68aa9af7
   fem/test_1d_bilininteg.cpp
   fem/test_2d_bilininteg.cpp
   fem/test_3d_bilininteg.cpp
@@ -117,11 +114,8 @@
   fem/test_linear_fes.cpp
   fem/test_linearform_ext.cpp
   fem/test_lor_batched.cpp
-<<<<<<< HEAD
   fem/test_lor_dg.cpp
-=======
   fem/test_lor.cpp
->>>>>>> 68aa9af7
   fem/test_nonlinearform.cpp
   fem/test_operatorjacobismoother.cpp
   fem/test_oscillation.cpp
