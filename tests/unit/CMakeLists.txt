# Copyright (c) 2010-2025, Lawrence Livermore National Security, LLC. Produced
# at the Lawrence Livermore National Laboratory. All Rights reserved. See files
# LICENSE and NOTICE for details. LLNL-CODE-806117.
#
# This file is part of the MFEM library. For more information and source code
# availability visit https://mfem.org.
#
# MFEM is free software; you can redistribute it and/or modify it under the
# terms of the BSD-3 license. We welcome feedback and contributions, see file
# CONTRIBUTING.md for details.

project(mfem-unit-tests NONE)

# Include the source directory for the unit tests - catch.hpp is there.
include_directories(BEFORE ${CMAKE_CURRENT_SOURCE_DIR})

# The following list can be updated using (in bash):
#    for d in dfem general linalg mesh fem enzyme; do ls -1 $d/*.cpp; done
set(UNIT_TESTS_SRCS
  dfem/test_diffusion.cpp
  dfem/test_divergence.cpp
  dfem/test_mass.cpp
  dfem/test_lvector_interface.cpp
  general/test_array.cpp
<<<<<<< HEAD
=======
  general/test_reduction.cpp
  general/test_scan.cpp
>>>>>>> f65311b8
  general/test_arrays_by_name.cpp
  general/test_error.cpp
  general/test_mem.cpp
  general/test_reduction.cpp
  general/test_text.cpp
  general/test_umpire_mem.cpp
  general/test_zlib.cpp
  linalg/test_cg_indefinite.cpp
  linalg/test_chebyshev.cpp
  linalg/test_complex_dense_matrix.cpp
  linalg/test_complex_operator.cpp
  linalg/test_constrainedsolver.cpp
  linalg/test_direct_solvers.cpp
  linalg/test_hypre_ilu.cpp
  linalg/test_hypre_prec.cpp
  linalg/test_hypre_vector.cpp
  linalg/test_ilu.cpp
  linalg/test_matrix_block.cpp
  linalg/test_matrix_dense.cpp
  linalg/test_matrix_hypre.cpp
  linalg/test_matrix_rectangular.cpp
  linalg/test_matrix_sparse.cpp
  linalg/test_matrix_square.cpp
  linalg/test_mma.cpp
  linalg/test_ode.cpp
  linalg/test_ode2.cpp
  linalg/test_operator.cpp
  linalg/test_vector.cpp
  mesh/mesh_test_utils.cpp
  mesh/test_exodus_reader.cpp
  mesh/test_exodus_writer.cpp
  mesh/test_face_orientations.cpp
  mesh/test_fms.cpp
  mesh/test_geometric_factors.cpp
  mesh/test_mesh.cpp
  mesh/test_ncmesh.cpp
  mesh/test_nurbs.cpp
  mesh/test_periodic_mesh.cpp
  mesh/test_pmesh.cpp
  mesh/test_psubmesh.cpp
  mesh/test_submesh.cpp
  mesh/test_vtu.cpp
  fem/test_1d_bilininteg.cpp
  fem/test_2d_bilininteg.cpp
  fem/test_3d_bilininteg.cpp
  fem/test_assemblediagonalpa.cpp
  fem/test_assembly_levels.cpp
  fem/test_bilinearform.cpp
  fem/test_block_operators.cpp
  fem/test_blocknonlinearform.cpp
  fem/test_build_dof_to_arrays.cpp
  fem/test_calccurlshape.cpp
  fem/test_calcdivshape.cpp
  fem/test_calcdshape.cpp
  fem/test_calcshape.cpp
  fem/test_calcvshape.cpp
  fem/test_coefficient.cpp
  fem/test_col_lag_der.cpp
  fem/test_datacollection.cpp
  fem/test_derefine.cpp
  fem/test_dgmassinv.cpp
  fem/test_doftrans.cpp
  fem/test_domain_int.cpp
  fem/test_eigs.cpp
  fem/test_estimator.cpp
  fem/test_fa_determinism.cpp
  fem/test_face_elem_trans.cpp
  fem/test_face_permutation.cpp
  fem/test_face_restriction.cpp
  fem/test_fe_compatibility.cpp
  fem/test_fe_fixed.cpp
  fem/test_fe_pos.cpp
  fem/test_fe_symmetry.cpp
  fem/test_fe.cpp
  fem/test_get_value.cpp
  fem/test_getderivative.cpp
  fem/test_getgradient.cpp
  fem/test_getgradients.cpp
  fem/test_gslib.cpp
  fem/test_hp_transfer.cpp
  fem/test_intrules.cpp
  fem/test_intruletypes.cpp
  fem/test_inversetransform.cpp
  fem/test_lexicographic_ordering.cpp
  fem/test_lin_interp.cpp
  fem/test_linear_fes.cpp
  fem/test_linearform_ext.cpp
  fem/test_lor_batched.cpp
  fem/test_lor.cpp
  fem/test_nonlinearform.cpp
  fem/test_operatorjacobismoother.cpp
  fem/test_oscillation.cpp
  fem/test_pa_coeff.cpp
  fem/test_pa_grad.cpp
  fem/test_pa_idinterp.cpp
  fem/test_pa_kernels.cpp
  fem/test_pgridfunc_save_serial.cpp
  fem/test_poly1d.cpp
  fem/test_project_bdr_par.cpp
  fem/test_project_bdr.cpp
  fem/test_quadf_coef.cpp
  fem/test_quadinterpolator.cpp
  fem/test_quadraturefunc.cpp
  fem/test_r1d_bilininteg.cpp
  fem/test_r2d_bilininteg.cpp
  fem/test_sparse_matrix.cpp
  fem/test_sum_bilin.cpp
  fem/test_surf_blf.cpp
  fem/test_tet_reorder.cpp
  fem/test_transfer.cpp
  fem/test_var_order.cpp
  fem/test_white_noise.cpp
  enzyme/compatibility.cpp
  # The following are tested separately (keep the comment as a reminder).
  # This list can be updated using (in bash):
  #    for d in miniapps ceed; do ls -1 $d/*.cpp; done
  # miniapps/test_debug_device.cpp
  # miniapps/test_sedov.cpp
  # miniapps/test_tmop_pa.cpp
  # ceed/test_ceed.cpp
  # ceed/test_ceed_main.cpp
)

#-----------------------------------------------------------
# SERIAL CPU TESTS: unit_tests
#-----------------------------------------------------------
if (MFEM_USE_CUDA)
    set_property(SOURCE unit_test_main.cpp ${UNIT_TESTS_SRCS}
                PROPERTY LANGUAGE CUDA)
endif()
if (MFEM_USE_HIP)
    set_property(SOURCE unit_test_main.cpp ${UNIT_TESTS_SRCS}
               PROPERTY HIP_SOURCE_PROPERTY_FORMAT TRUE)
endif()

# All serial non-device unit tests are built into a single executable,
# 'unit_tests'.
mfem_add_executable(unit_tests unit_test_main.cpp ${UNIT_TESTS_SRCS})
target_link_libraries(unit_tests mfem)
add_dependencies(${MFEM_ALL_TESTS_TARGET_NAME} unit_tests)
# Unit tests need the ../../data directory.
add_dependencies(unit_tests copy_data)
# ParSubMesh tests need meshes in ../../miniapps/multidomain
add_dependencies(unit_tests copy_miniapps_multidomain_data)
# NURBS tests need meshes in ../../miniapps/nurbs
add_dependencies(unit_tests copy_miniapps_nurbs_data)

# Copy data to the build directory.
add_custom_command(TARGET unit_tests POST_BUILD
COMMAND ${CMAKE_COMMAND} -E copy_directory
        ${CMAKE_CURRENT_SOURCE_DIR}/data data
        COMMENT "Copying the unit tests data directory ...")

# Create a test called 'unit_tests' that runs the 'unit_tests' executable.
# The unit tests can be built and run separately from the rest of the tests:
#   make unit_tests
#   ctest -R unit_tests [-V]
if (MFEM_USE_DOUBLE) # otherwise returns MFEM_SKIP_RETURN_VALUE
    add_test(NAME unit_tests COMMAND unit_tests)
endif()

#-----------------------------------------------------------
# SERIAL CUDA TESTS: gpu_unit_tests
#-----------------------------------------------------------
# Create CUDA executable and test
if (MFEM_USE_CUDA)
    # gpu_unit_tests
    set(GPU_UNIT_TESTS_SRCS gpu_unit_test_main.cpp)
    set_property(SOURCE ${GPU_UNIT_TESTS_SRCS} PROPERTY LANGUAGE CUDA)
    mfem_add_executable(gpu_unit_tests ${GPU_UNIT_TESTS_SRCS} ${UNIT_TESTS_SRCS})
    target_link_libraries(gpu_unit_tests mfem)
    add_dependencies(gpu_unit_tests copy_data)
    add_dependencies(${MFEM_ALL_TESTS_TARGET_NAME} gpu_unit_tests)
    if (MFEM_USE_DOUBLE) # otherwise returns MFEM_SKIP_RETURN_VALUE
        add_test(NAME gpu_unit_tests COMMAND gpu_unit_tests)
    endif()
endif()

#-----------------------------------------------------------
# SERIAL HIP TESTS: gpu_unit_tests
#-----------------------------------------------------------
# Create HIP 'gpu_unit_tests' executable and test
if (MFEM_USE_HIP)
    # gpu_unit_tests
    set(GPU_UNIT_TESTS_SRCS gpu_unit_test_main.cpp)
    mfem_add_executable(gpu_unit_tests ${GPU_UNIT_TESTS_SRCS} ${UNIT_TESTS_SRCS})
    target_link_libraries(gpu_unit_tests mfem)
    add_dependencies(gpu_unit_tests copy_data)
    add_dependencies(${MFEM_ALL_TESTS_TARGET_NAME} gpu_unit_tests)
    if (MFEM_USE_DOUBLE) # otherwise returns MFEM_SKIP_RETURN_VALUE
        add_test(NAME gpu_unit_tests COMMAND gpu_unit_tests)
    endif()
endif()

#-----------------------------------------------------------
# SERIAL SEDOV + TMOP TESTS:
#   sedov_tests_{cpu,debug,gpu,gpu_uvm}
#   tmop_pa_tests_{cpu,debug,gpu}
#-----------------------------------------------------------
# Function to add one device serial test from the tests/unit/miniapp directory.
# All device unit tests are built into a separate executable, in order to be
# able to change the device.
function(add_serial_miniapp_test name test_uvm)
    string(TOUPPER ${name} NAME)

    set(${NAME}_TESTS_SRCS miniapps/test_${name}.cpp)
    if (MFEM_USE_CUDA)
        set_property(SOURCE ${${NAME}_TESTS_SRCS} PROPERTY LANGUAGE CUDA)
    endif(MFEM_USE_CUDA)

    mfem_add_executable(${name}_tests_cpu ${${NAME}_TESTS_SRCS})
    target_compile_definitions(${name}_tests_cpu PUBLIC MFEM_${NAME}_DEVICE="cpu")
    target_link_libraries(${name}_tests_cpu mfem)
    add_dependencies(${MFEM_ALL_TESTS_TARGET_NAME} ${name}_tests_cpu)
    if (MFEM_USE_DOUBLE) # otherwise returns MFEM_SKIP_RETURN_VALUE
        add_test(NAME ${name}_tests_cpu COMMAND ${name}_tests_cpu)
    endif()

    mfem_add_executable(${name}_tests_debug ${${NAME}_TESTS_SRCS})
    target_compile_definitions(${name}_tests_debug PUBLIC MFEM_${NAME}_DEVICE="debug")
    target_link_libraries(${name}_tests_debug mfem)
    add_dependencies(${MFEM_ALL_TESTS_TARGET_NAME} ${name}_tests_debug)
    if (MFEM_USE_DOUBLE) # otherwise returns MFEM_SKIP_RETURN_VALUE
        add_test(NAME ${name}_tests_debug COMMAND ${name}_tests_debug)
    endif()

    if (MFEM_USE_CUDA OR MFEM_USE_HIP)
        mfem_add_executable(${name}_tests_gpu ${${NAME}_TESTS_SRCS})
        target_compile_definitions(${name}_tests_gpu PUBLIC MFEM_${NAME}_DEVICE="gpu")
        target_link_libraries(${name}_tests_gpu mfem)
        add_dependencies(${MFEM_ALL_TESTS_TARGET_NAME} ${name}_tests_gpu)
        if (MFEM_USE_DOUBLE) # otherwise returns MFEM_SKIP_RETURN_VALUE
            add_test(NAME ${name}_tests_gpu COMMAND ${name}_tests_gpu)
        endif()

        if (test_uvm)
            mfem_add_executable(${name}_tests_gpu_uvm ${${NAME}_TESTS_SRCS})
            target_compile_definitions(${name}_tests_gpu_uvm PUBLIC
               MFEM_${NAME}_DEVICE="gpu:uvm")
            target_link_libraries(${name}_tests_gpu_uvm mfem)
            add_dependencies(${MFEM_ALL_TESTS_TARGET_NAME}
               ${name}_tests_gpu_uvm)
            if (MFEM_USE_DOUBLE) # otherwise returns MFEM_SKIP_RETURN_VALUE
                add_test(NAME ${name}_tests_gpu_uvm COMMAND ${name}_tests_gpu_uvm)
            endif()
        endif()
    endif()
endfunction(add_serial_miniapp_test)

add_serial_miniapp_test(sedov ON)  # UVM ON
add_serial_miniapp_test(tmop_pa OFF)  # UVM OFF
# TMOP tests need meshes in ../../miniapps/meshing
add_dependencies(tmop_pa_tests_cpu copy_miniapps_meshing_data)

#-----------------------------------------------------------
# SERIAL CEED TESTS:
#   ceed_tests, ceed_tests_cuda_{ref,shared,gen}
#-----------------------------------------------------------
# Add 'ceed_tests' executable and test; add extra tests 'ceed_test_*'
if (MFEM_USE_CEED)
    set(CEED_TESTS_SRCS
      ceed/test_ceed.cpp
      ceed/test_ceed_main.cpp)
    if (MFEM_USE_CUDA)
        set_property(SOURCE ${CEED_TESTS_SRCS} PROPERTY LANGUAGE CUDA)
    endif(MFEM_USE_CUDA)
    mfem_add_executable(ceed_tests ${CEED_TESTS_SRCS})
    target_link_libraries(ceed_tests mfem)
    add_dependencies(${MFEM_ALL_TESTS_TARGET_NAME} ceed_tests)
    # Add CEED tests
    add_test(NAME ceed_tests COMMAND ceed_tests)
    if (MFEM_USE_CUDA)
        add_test(NAME ceed_tests_cuda_ref
               COMMAND ceed_tests --device ceed-cuda:/gpu/cuda/ref)
        add_test(NAME ceed_tests_cuda_shared
               COMMAND ceed_tests --device ceed-cuda:/gpu/cuda/shared)
        add_test(NAME ceed_tests_cuda_gen
               COMMAND ceed_tests --device ceed-cuda:/gpu/cuda/gen)
    endif()
endif()

#-----------------------------------------------------------
# PARALLEL CPU AND CUDA TESTS: {p,pc}unit_tests and pgpu_unit_tests
#-----------------------------------------------------------
# Define executables and tests
if (MFEM_USE_MPI)
    # punit_tests
    if (MFEM_USE_CUDA)
        set_property(SOURCE punit_test_main.cpp PROPERTY LANGUAGE CUDA)
    endif()
    mfem_add_executable(punit_tests punit_test_main.cpp ${UNIT_TESTS_SRCS})
    target_link_libraries(punit_tests mfem)
    add_dependencies(${MFEM_ALL_TESTS_TARGET_NAME} punit_tests)
    foreach(np 1 ${MFEM_MPI_NP})
        if (MFEM_USE_DOUBLE) # otherwise returns MFEM_SKIP_RETURN_VALUE
            add_test(NAME punit_tests_np=${np}
                  COMMAND ${MPIEXEC} ${MPIEXEC_NUMPROC_FLAG} ${np}
                  ${MPIEXEC_PREFLAGS} $<TARGET_FILE:punit_tests>
                  ${MPIEXEC_POSTFLAGS})
        endif()
    endforeach()
    if (MFEM_USE_CUDA)
        # pgpu_unit_tests
        set(PGPU_UNIT_TESTS_SRCS pgpu_unit_test_main.cpp)
        set_property(SOURCE ${PGPU_UNIT_TESTS_SRCS} PROPERTY LANGUAGE CUDA)
        mfem_add_executable(pgpu_unit_tests ${PGPU_UNIT_TESTS_SRCS} ${UNIT_TESTS_SRCS})
        add_dependencies(pgpu_unit_tests copy_data)
        target_link_libraries(pgpu_unit_tests mfem)
        add_dependencies(${MFEM_ALL_TESTS_TARGET_NAME} pgpu_unit_tests)
        foreach(np 1 ${MFEM_MPI_NP})
            if (MFEM_USE_DOUBLE) # otherwise returns MFEM_SKIP_RETURN_VALUE
                add_test(NAME pgpu_unit_tests_np=${np}
                      COMMAND ${MPIEXEC} ${MPIEXEC_NUMPROC_FLAG} ${np}
                      ${MPIEXEC_PREFLAGS} $<TARGET_FILE:pgpu_unit_tests>
                      ${MPIEXEC_POSTFLAGS})
            endif()
        endforeach()
    endif()
    if (MFEM_USE_HIP)
        # pgpu_unit_tests
        set(PGPU_UNIT_TESTS_SRCS pgpu_unit_test_main.cpp)
        mfem_add_executable(pgpu_unit_tests ${PGPU_UNIT_TESTS_SRCS} ${UNIT_TESTS_SRCS})
        add_dependencies(pgpu_unit_tests copy_data)
        target_link_libraries(pgpu_unit_tests mfem)
        add_dependencies(${MFEM_ALL_TESTS_TARGET_NAME} pgpu_unit_tests)
        foreach(np 1 ${MFEM_MPI_NP})
            if (MFEM_USE_DOUBLE) # otherwise returns MFEM_SKIP_RETURN_VALUE
                add_test(NAME pgpu_unit_tests_np=${np}
                      COMMAND ${MPIEXEC} ${MPIEXEC_NUMPROC_FLAG} ${np}
                      ${MPIEXEC_PREFLAGS} $<TARGET_FILE:pgpu_unit_tests>
                      ${MPIEXEC_POSTFLAGS})
            endif()
        endforeach()
    endif()
endif(MFEM_USE_MPI)

#-----------------------------------------------------------
# PARALLEL SEDOV + TMOP TESTS:
#   psedov_tests_{cpu,debug,gpu,gpu_uvm}
#   ptmop_pa_tests_{cpu,gpu}
#-----------------------------------------------------------
# Function to add one MPI executable for a test.
function(add_mpi_executable_test name dev)
    string(TOUPPER ${name} NAME)
    string(REPLACE "_" ":" DEV ${dev})
    mfem_add_executable(p${name}_tests_${dev} ${PAR_${NAME}_TESTS_SRCS})
    target_compile_definitions(p${name}_tests_${dev} PUBLIC MFEM_${NAME}_MPI=1)
    target_compile_definitions(p${name}_tests_${dev} PUBLIC MFEM_${NAME}_DEVICE="${DEV}")
    target_link_libraries(p${name}_tests_${dev} mfem)
    add_dependencies(${MFEM_ALL_TESTS_TARGET_NAME} p${name}_tests_${dev})
endfunction(add_mpi_executable_test)

# Function to add one test from the tests/unit/miniapp directory.
function(add_parallel_miniapp_test name HYPRE_MM)
    string(TOUPPER ${name} NAME)

    function(add_mpi_unit_test DEV NP)
        set(test_name p${name}_tests_${DEV})
        if (MFEM_USE_DOUBLE) # otherwise returns MFEM_SKIP_RETURN_VALUE
            add_test(NAME ${test_name}_np=${NP}
                COMMAND ${MPIEXEC} ${MPIEXEC_NUMPROC_FLAG} ${NP}
                ${MPIEXEC_PREFLAGS} $<TARGET_FILE:${test_name}>
                ${MPIEXEC_POSTFLAGS})
        endif()
    endfunction()

    set(PAR_${NAME}_TESTS_SRCS miniapps/test_${name}.cpp)
    if (MFEM_USE_CUDA)
        set_property(SOURCE ${PAR_${NAME}_TESTS_SRCS} PROPERTY LANGUAGE CUDA)
    endif()

    set(backends cpu)
    if (HYPRE_MM)
        # psedov_tests_debug_* will return MFEM_SKIP_RETURN_VALUE when all of
        # the following conditions are met:
        # * MFEM_SEDOV_MPI is defined (true here)
        # * MFEM_DEBUG is defined
        # * MFEM_SEDOV_DEVICE is "debug" (the case added here)
        # * HypreUsingGPU() is true; this is the same as: HYPRE_USING_GPU is
        #   defined and MFEM_HYPRE_VERSION < 23100 (if the version is >= 23100,
        #   the code will switch to HYPRE running on CPU).
        # We check these conditions here to skip the "debug" backend and avoid
        # the ctest failure.
        if (NOT ((${name} STREQUAL "sedov") AND MFEM_DEBUG AND
                 (HYPRE_USING_CUDA OR HYPRE_USING_HIP) AND
                 (${MFEM_HYPRE_VERSION} LESS "23100")))
            list(APPEND backends debug)
        endif()
    endif()
    if (MFEM_USE_CUDA OR MFEM_USE_HIP)
        list(APPEND backends gpu)
        if (HYPRE_MM)
            list(APPEND backends gpu_uvm)
        endif()
    endif()

    set(MPI_NPS 1 ${MFEM_MPI_NP})
    foreach(dev ${backends})
        add_mpi_executable_test(${name} ${dev})
        foreach(np ${MPI_NPS})
            add_mpi_unit_test(${dev} ${np})
        endforeach()
    endforeach()
endfunction(add_parallel_miniapp_test)

# Additional MPI unit tests
if (MFEM_USE_MPI)
    add_parallel_miniapp_test(sedov TRUE)
    add_parallel_miniapp_test(tmop_pa FALSE)
endif(MFEM_USE_MPI)

#-----------------------------------------------------------
# SERIAL DEBUG-DEVICE TESTS:
#   debug_device_tests
#-----------------------------------------------------------
set(DEBUG_DEVICE_SRCS miniapps/test_debug_device.cpp)
if (MFEM_USE_CUDA)
    set_property(SOURCE ${DEBUG_DEVICE_SRCS} PROPERTY LANGUAGE CUDA)
endif()
if (MFEM_USE_HIP)
    set_property(SOURCE ${DEBUG_DEVICE_SRCS}
                PROPERTY HIP_SOURCE_PROPERTY_FORMAT TRUE)
endif()
mfem_add_executable(debug_device_tests ${DEBUG_DEVICE_SRCS})
target_link_libraries(debug_device_tests mfem)
add_dependencies(${MFEM_ALL_TESTS_TARGET_NAME} debug_device_tests)
add_test(NAME debug_device_tests COMMAND debug_device_tests)<|MERGE_RESOLUTION|>--- conflicted
+++ resolved
@@ -22,11 +22,7 @@
   dfem/test_mass.cpp
   dfem/test_lvector_interface.cpp
   general/test_array.cpp
-<<<<<<< HEAD
-=======
-  general/test_reduction.cpp
   general/test_scan.cpp
->>>>>>> f65311b8
   general/test_arrays_by_name.cpp
   general/test_error.cpp
   general/test_mem.cpp
