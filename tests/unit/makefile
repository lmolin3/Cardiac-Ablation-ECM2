--- conflicted
+++ resolved
@@ -120,14 +120,8 @@
 ceed_tests: $(CEED_OBJ) $(MFEM_LIB_FILE) $(CONFIG_MK) $(DATA_DIR)
 	$(CCC) $(CEED_OBJ) $(MFEM_LINK_FLAGS) $(MFEM_LIBS) -o $(@)
 
-$(DEBUG_DEVICE_TEST): $(DEBUG_DEVICE_OBJ) $(MFEM_LIB_FILE) \
- $(CONFIG_MK)
-<<<<<<< HEAD
+$(DEBUG_DEVICE_TEST): $(DEBUG_DEVICE_OBJ) $(MFEM_LIB_FILE) $(CONFIG_MK)
 	$(CCC) $(DEBUG_DEVICE_OBJ) $(MFEM_LINK_FLAGS) $(MFEM_LIBS) -o $(@)
-=======
-	$(CCC) $(DEBUG_DEVICE_OBJ) $(MFEM_LINK_FLAGS) \
-	   $(MFEM_LIBS) -o $(@)
->>>>>>> d84944d9
 
 # Note: in this rule, we always use the full path to the source file as a
 # workaround for an issue with coveralls.
